--- conflicted
+++ resolved
@@ -189,153 +189,141 @@
         return
 
     
-    #%% Utility methods
+    #%% Disease progression methods
     def set_prognoses(self, inds, g, dt, hiv_pars=None):
         '''
-        Set prognoses for people following infection.
+        Set prognoses for people following infection. Wrapper method that calls
+        the 4 separate methods for setting and updating prognoses.
         '''
         gpars = self.pars['genotype_pars'][self.pars['genotype_map'][g]]
-        self.set_dysp_rates(inds, g, gpars, hiv_pars=hiv_pars) # Set variables that determine the probability that dysplasia begins
-        dysp_inds = self.set_dysp_status(inds, g, dt) # Set people's dysplasia status
-        self.set_severity(dysp_inds, g, gpars, hiv_pars=hiv_pars) # Set dysplasia severity and duration
-        self.set_cin_grades(dysp_inds, g, dt) # Set CIN grades and dates over time
-        return
-    
-    
-    def set_dysp_rates(self, inds, g, gpars, hiv_pars):
-        '''
-        Set dysplasia rates
-        '''
-        self.dysp_rate[g, inds] = gpars['dysp_rate']
-        has_hiv = self.hiv[inds]
-        if has_hiv.any(): # Figure out if any of these women have HIV
-            self.update_precin_hiv(inds[has_hiv], g, hiv_pars['dysp_rate'])
-        return
-    
-    
-    def update_precin_hiv(self, inds, g, hiv_dysp_rate):
-        '''
-        Update precin pathway for WLHIV
-        '''
-        immune_compromise = 1 - self.art_adherence[inds] # Get the degree of immunocompromise
-        modified_dysp_rate = immune_compromise * hiv_dysp_rate # Calculate the modification to make to the dysplasia rate
-        modified_dysp_rate[modified_dysp_rate < 1] = 1
-        self.dysp_rate[g, inds] = self.dysp_rate[g, inds] * modified_dysp_rate # Store dysplasia rates
-        return
-    
-    
+        self.set_dysp_rates(inds, g, gpars, hiv_dysp_rate=hiv_pars['dysp_rate'])  # Set variables that determine the probability that dysplasia begins
+        dysp_inds = self.set_dysp_status(inds, g, dt)  # Set people's dysplasia status
+        self.set_severity(dysp_inds, g, gpars, hiv_prog_rate=hiv_pars['prog_rate'])  # Set dysplasia severity and duration
+        self.set_cin_grades(dysp_inds, g, dt)  # Set CIN grades and dates over time
+        return
+
+
     def set_dysp_status(self, inds, g, dt):
         '''
         Use durations and dysplasia rates to determine whether HPV clears or progresses to dysplasia
         '''
-        dur_precin  = self.dur_precin[g, inds]    # Array of durations of infection prior to dysplasia/clearance/control
-        dysp_rate   = self.dysp_rate[g, inds]     # Array of dysplasia rates
+        dur_precin  = self.dur_precin[g, inds]  # Array of durations of infection prior to dysplasia/clearance/control
+        dysp_rate   = self.dysp_rate[g, inds]  # Array of dysplasia rates
         dysp_probs  = hpu.logf1(dur_precin, dysp_rate)  # Probability of developing dysplasia
-        has_dysp    = hpu.binomial_arr(dysp_probs)      # Boolean array of those who have dysplasia
-        nodysp_inds = inds[~has_dysp]               # Indices of those without dysplasia
-        dysp_inds   = inds[has_dysp]                # Indices of those with dysplasia
-    
+        has_dysp    = hpu.binomial_arr(dysp_probs)  # Boolean array of those who have dysplasia
+        nodysp_inds = inds[~has_dysp]  # Indices of those without dysplasia
+        dysp_inds   = inds[has_dysp]  # Indices of those with dysplasia
+
         # Infection clears without causing dysplasia
-        self.date_clearance[g, nodysp_inds] = self.date_infectious[g, nodysp_inds] \
-                                                 + np.ceil(self.dur_infection[g, nodysp_inds] / dt)  # Date they clear HPV infection (interpreted as the timestep on which they recover)
-    
-    
+        self.date_clearance[g, nodysp_inds] = self.date_infectious[g, nodysp_inds]+ np.ceil(self.dur_infection[g, nodysp_inds] / dt)  # Date they clear HPV infection (interpreted as the timestep on which they recover)
+
         # Infection progresses to dysplasia, which is initially classified as CIN1 - set dates for this
         excl_inds = hpu.true(self.date_cin1[g, dysp_inds] < self.t)  # Don't count CIN1s that were acquired before now
         self.date_cin1[g, dysp_inds[excl_inds]] = np.nan
         self.date_cin1[g, dysp_inds] = np.fmin(self.date_cin1[g, dysp_inds],
-                                                 self.date_infectious[g, dysp_inds] +
-                                                 sc.randround(self.dur_precin[g, dysp_inds] / dt))  # Date they develop CIN1 - minimum of the date from their new infection and any previous date
-    
+                                               self.date_infectious[g, dysp_inds] +
+                                               sc.randround(self.dur_precin[g, dysp_inds] / dt))  # Date they develop CIN1 - minimum of the date from their new infection and any previous date
+
         return dysp_inds
-    
-    
-    def set_severity(self, inds, g, gpars, hiv_pars=None):
+
+
+    def set_severity(self, inds, g, gpars, hiv_prog_rate=None):
         ''' Set dysplasia severity and duration for women who develop dysplasia '''
-    
+
         # Evaluate duration of dysplasia prior to clearance/control/progression to cancer
         dur_dysp = hpu.sample(**gpars['dur_dysp'], size=len(inds))
         self.dur_dysp[g, inds] = dur_dysp
         self.dur_infection[g, inds] += dur_dysp
-    
+
         # Evaluate progression rates
         self.prog_rate[g, inds] = hpu.sample(dist='normal', par1=gpars['prog_rate'], par2=gpars['prog_rate_sd'], size=len(inds))
         has_hiv = self.hiv[inds]
-        if has_hiv.any(): # Figure out if any of these women have HIV
-            self.update_cin_hiv(inds[has_hiv], g, hiv_pars['prog_rate']) # Update their progression rates if so
-    
-        return
-    
-    
-    def update_cin_hiv(self, inds, g, hiv_prog_rate):
-        '''
-        Update CIN pathway for WLHIV
-        '''
-        immune_compromise = 1 - self.art_adherence[inds] # Get the degree of immunocompromise
-        modified_prog_rate = immune_compromise * hiv_prog_rate # Calculate the modification to make to the progression rate
-        modified_prog_rate[modified_prog_rate < 1] = 1
-        self.prog_rate[g, inds] = self.prog_rate[g, inds] * modified_prog_rate # Store progression rates
-        return
-    
-    
+        if has_hiv.any():  # Figure out if any of these women have HIV
+            immune_compromise = 1 - self.art_adherence[inds]  # Get the degree of immunocompromise
+            modified_prog_rate = immune_compromise * hiv_prog_rate  # Calculate the modification to make to the progression rate
+            modified_prog_rate[modified_prog_rate < 1] = 1
+            self.prog_rate[g, inds] = self.prog_rate[g, inds] * modified_prog_rate  # Store progression rates
+
+        # Set attributes
+        dur_dysp = self.dur_dysp[g, inds]  # Array of durations of dysplasia prior to clearance/control/cancer
+        prog_rate = self.prog_rate[g, inds]  # Array of progression rates
+        peak_dysp = hpu.logf1(dur_dysp, prog_rate)  # Maps durations + progression to severity
+        self.peak_dysp[g, inds] = peak_dysp  # Store peak dysplasia
+
+        return
+
+
+    def set_dysp_rates(self, inds, g, gpars, hiv_dysp_rate=None):
+        '''
+        Set dysplasia rates
+        '''
+        self.dysp_rate[g, inds] = gpars['dysp_rate']
+        has_hiv = self.hiv[inds]
+        if has_hiv.any():  # Figure out if any of these women have HIV
+            immune_compromise = 1 - self.art_adherence[inds]  # Get the degree of immunocompromise
+            modified_dysp_rate = immune_compromise * hiv_dysp_rate  # Calculate the modification to make to the dysplasia rate
+            modified_dysp_rate[modified_dysp_rate < 1] = 1
+            self.dysp_rate[g, inds] = self.dysp_rate[g, inds] * modified_dysp_rate  # Store dysplasia rates
+        return
+
     def set_cin_grades(self, inds, g, dt):
         '''
         Set CIN clinical grades and dates of progression
         '''
-    
-        dur_dysp    = self.dur_dysp[g, inds]      # Array of durations of dysplasia prior to clearance/control/cancer
-        prog_rate   = self.prog_rate[g, inds]     # Array of progression rates
-        peak_dysp   = hpu.logf1(dur_dysp, prog_rate)    # Maps durations + progression to severity
-        self.peak_dysp[g, inds] = peak_dysp       # Store peak dysplasia
-    
+
         # Map severity to clinical grades
         ccut = self.pars['clinical_cutoffs']
-        is_cin1   = peak_dysp>0 # Boolean arrays of people who attain each clinical grade
-        is_cin2   = peak_dysp>ccut['cin1']
-        is_cin3   = peak_dysp>ccut['cin2']
-        is_cancer = peak_dysp>ccut['cin3']
-        # cin1_inds = inds[is_cin1] # Indices of those progress at least to CIN2 # CK: TODO: why is this not used?
-        cin2_inds = inds[is_cin2] # Indices of those progress at least to CIN2
-        cin3_inds = inds[is_cin3] # Indices of those progress at least to CIN3
-        cancer_inds = inds[is_cancer] # Indices of those progress to cancer
-        max_cin1_inds = inds[is_cin1 & ~is_cin2] # Indices of those who don't progress beyond CIN1
-        max_cin2_inds = inds[is_cin2 & ~is_cin3] # Indices of those who don't progress beyond CIN2
-        max_cin3_inds = inds[is_cin3 & ~is_cancer] # Indices of those who don't progress beyond CIN3
-    
-        # Determine whether CIN1 clears or progresses to CIN2 # CK: TODO: refactor
+        peak_dysp = self.peak_dysp[g, inds]
+        prog_rate = self.prog_rate[g, inds]
+        is_cin1 = peak_dysp > 0  # Boolean arrays of people who attain each clinical grade
+        is_cin2 = peak_dysp > ccut['cin1']
+        is_cin3 = peak_dysp > ccut['cin2']
+        is_cancer = peak_dysp > ccut['cin3']
+        cin1_inds = inds[is_cin1]  # Indices of those progress at least to CIN2
+        cin2_inds = inds[is_cin2]  # Indices of those progress at least to CIN2
+        cin3_inds = inds[is_cin3]  # Indices of those progress at least to CIN3
+        cancer_inds = inds[is_cancer]  # Indices of those progress to cancer
+        max_cin1_inds = inds[is_cin1 & ~is_cin2]  # Indices of those who don't progress beyond CIN1
+        max_cin2_inds = inds[is_cin2 & ~is_cin3]  # Indices of those who don't progress beyond CIN2
+        max_cin3_inds = inds[is_cin3 & ~is_cancer]  # Indices of those who don't progress beyond CIN3
+
+        # Determine whether CIN1 clears or progresses to CIN2
         self.date_cin2[g, cin2_inds] = np.fmax(self.t, # Don't let people progress to CIN2 prior to the current timestep
-                                                 self.date_cin1[g, cin2_inds] + sc.randround(hpu.invlogf1(ccut['cin1'], prog_rate[is_cin2])/dt))
+                                               self.date_cin1[g, cin2_inds] +
+                                               sc.randround(hpu.invlogf1(ccut['cin1'], prog_rate[is_cin2]) / dt))
         time_to_clear_cin1 = hpu.sample(**self.pars['dur_cin1_clear'], size=len(max_cin1_inds))
         self.date_clearance[g, max_cin1_inds] = np.fmax(self.date_clearance[g, max_cin1_inds],
-                                                      self.date_cin1[g, max_cin1_inds] +
-                                                      sc.randround(time_to_clear_cin1 / dt))
+                                                        self.date_cin1[g, max_cin1_inds] +
+                                                        sc.randround(time_to_clear_cin1 / dt))
         self.dur_dysp[g, max_cin1_inds] += time_to_clear_cin1
-    
+
         # Determine whether CIN2 clears or progresses to CIN3
         self.date_cin3[g, cin3_inds] = np.fmax(self.t, # Don't let people progress to CIN3 prior to the current timestep
-                                                 self.date_cin1[g, cin3_inds] + sc.randround(hpu.invlogf1(ccut['cin2'], prog_rate[is_cin3])/dt))
+                                               self.date_cin1[g, cin3_inds] +
+                                               sc.randround(hpu.invlogf1(ccut['cin2'], prog_rate[is_cin3]) / dt))
         time_to_clear_cin2 = hpu.sample(**self.pars['dur_cin2_clear'], size=len(max_cin2_inds))
         self.date_clearance[g, max_cin2_inds] = np.fmax(self.date_clearance[g, max_cin2_inds],
-                                                      self.date_cin2[g, max_cin2_inds] +
-                                                      sc.randround(time_to_clear_cin2 / dt))
+                                                        self.date_cin2[g, max_cin2_inds] +
+                                                        sc.randround(time_to_clear_cin2 / dt))
         self.dur_dysp[g, max_cin2_inds] += time_to_clear_cin2
-    
+
         # Determine whether CIN3 clears or progresses to cancer
         self.date_cancerous[g, cancer_inds] = np.fmax(self.t,
-                                                        self.date_cin1[g, cancer_inds] + sc.randround(hpu.invlogf1(ccut['cin3'], prog_rate[is_cancer])/dt))
+                                                      self.date_cin1[g, cancer_inds] +
+                                                      sc.randround(hpu.invlogf1(ccut['cin3'], prog_rate[is_cancer]) / dt))
         time_to_clear_cin3 = hpu.sample(**self.pars['dur_cin3_clear'], size=len(max_cin3_inds))
         self.date_clearance[g, max_cin3_inds] = np.fmax(self.date_clearance[g, max_cin3_inds],
-                                                      self.date_cin3[g, max_cin3_inds] +
-                                                      sc.randround(time_to_clear_cin3 / dt))
+                                                        self.date_cin3[g, max_cin3_inds] +
+                                                        sc.randround(time_to_clear_cin3 / dt))
         self.dur_dysp[g, max_cin3_inds] += time_to_clear_cin3
-    
+
         # Record eventual deaths from cancer (assuming no survival without treatment)
         dur_cancer = hpu.sample(**self.pars['dur_cancer'], size=len(cancer_inds))
         self.date_dead_cancer[cancer_inds] = self.date_cancerous[g, cancer_inds] + sc.randround(dur_cancer / dt)
         self.dur_cancer[g, cancer_inds] = dur_cancer
-    
-        return
-    
+
+        return
+
     
     def set_hiv_prognoses(self, inds, year=None):
         ''' Set HIV outcomes (for now only ART) '''
@@ -569,23 +557,13 @@
             for g in range(self.pars['n_genotypes']):
                 nocin_inds = hpu.itruei((self.is_female & self.precin[g, :] & np.isnan(self.date_cin1[g, :])), hiv_inds) # Women with HIV who are scheduled to clear without dysplasia
                 if len(nocin_inds): # Reevaluate whether these women will develop dysplasia
-<<<<<<< HEAD
-                    hpu.set_dysp_rates(self, nocin_inds, g, hiv_dysp_rate=self.pars['hiv_pars']['dysp_rate'])
-                    hpu.set_dysp_status(self, nocin_inds, g, dt)
+                    self.set_dysp_rates(nocin_inds, g, hiv_dysp_rate=self.pars['hiv_pars']['dysp_rate'])
+                    self.set_dysp_status(nocin_inds, g, dt)
 
                 cin_inds = hpu.itruei((self.is_female & self.infectious[g, :] & ~np.isnan(self.date_cin1[g, :])), hiv_inds) # Women with HIV who are scheduled to have dysplasia
                 if len(cin_inds): # Reevaluate disease severity and progression speed for these women
-                    hpu.set_severity(self, cin_inds, g, hiv_prog_rate=self.pars['hiv_pars']['prog_rate'])
-                    hpu.set_cin_grades(self, cin_inds, g, dt)
-=======
-                    self.update_precin_hiv(nocin_inds, g, self.pars['hiv_pars']['dysp_rate'])
-                    self.set_dysp_status(nocin_inds, g, dt)
-
-                cin_inds = hpu.itruei((self.is_female & self.infectious[g, :] & ~np.isnan(self.date_cin1[g, :])), hiv_inds) # Women with HIV who are scheduled to have dysplasia
-                if len(cin_inds): # Reevaluate disease severity and progression speed for these women
-                    self.update_cin_hiv(cin_inds, g, self.pars['hiv_pars']['prog_rate'])
+                    self.set_severity(cin_inds, g, hiv_prog_rate=self.pars['hiv_pars']['prog_rate'])
                     self.set_cin_grades(cin_inds, g, dt)
->>>>>>> 79e58764
 
         return len(hiv_inds)
 
