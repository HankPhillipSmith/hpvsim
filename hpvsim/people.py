'''
Defines the People class and functions associated with making people and handling
the transitions between states (e.g., from susceptible to infected).
'''

#%% Imports
import numpy as np
import sciris as sc
from . import utils as hpu
from . import defaults as hpd
from . import base as hpb
from . import population as hppop
from . import plotting as hpplt
from . import parameters as hppar
from . import immunity as hpimm


__all__ = ['People']

class People(hpb.BasePeople):
    '''
    A class to perform all the operations on the people -- usually not invoked directly.

    This class is usually created automatically by the sim. The only required input
    argument is the population size, but typically the full parameters dictionary
    will get passed instead since it will be needed before the People object is
    initialized. However, ages, contacts, etc. will need to be created separately --
    see ``hpv.make_people()`` instead.

    Note that this class handles the mechanics of updating the actual people, while
    ``hpv.BasePeople`` takes care of housekeeping (saving, loading, exporting, etc.).
    Please see the BasePeople class for additional methods.

    Args:
        pars (dict): the sim parameters, e.g. sim.pars -- alternatively, if a number, interpreted as n_agents
        strict (bool): whether or not to only create keys that are already in self.meta.person; otherwise, let any key be set
        pop_trend (dataframe): a dataframe of years and population sizes, if available
        kwargs (dict): the actual data, e.g. from a popdict, being specified

    **Examples**::

        ppl1 = hpv.People(2000)

        sim = hpv.Sim()
        ppl2 = hpv.People(sim.pars)
    '''
    
    #%% Basic methods

    def __init__(self, pars, strict=True, pop_trend=None, pop_age_trend=None, **kwargs):

        # Initialize the BasePeople, which also sets things up for filtering
        super().__init__(pars)
        
        # Handle pars and settings

        # Other initialization
        self.pop_trend = pop_trend
        self.pop_age_trend = pop_age_trend
        self.init_contacts() # Initialize the contacts
        self.ng = self.pars['n_genotypes']
        self.na = len(self.pars['age_bins'])-1

        self.lag_bins = np.linspace(0,50,51)
        self.rship_lags = dict()
        for lkey in self.layer_keys():
            self.rship_lags[lkey] = np.zeros(len(self.lag_bins)-1, dtype=hpd.default_float)

        # Store age bins
        self.age_bins = self.pars['age_bins'] # Age bins for age results

        if strict:
            self.lock() # If strict is true, stop further keys from being set (does not affect attributes)

        # Store flows to be computed during simulation
        self.init_flows()

        # Although we have called init(), we still need to call initialize()
        self.initialized = False
        
        # Store kwargs here for now, to be dealt with during initialize()
        self.kwargs = kwargs

        return


    def init_flows(self):
        ''' Initialize flows to be zero '''
        df = hpd.default_float
        self.flows              = {key: 0 for key in hpd.flow_keys}
        self.genotype_flows     = {key: np.zeros(self.ng, dtype=df) for key in hpd.genotype_flow_keys}
        self.age_flows          = {key: np.zeros(self.na, dtype=df) for key in hpd.flow_keys}
        self.sex_flows          = {f'{key}'         : np.zeros(2, dtype=df) for key in hpd.by_sex_keys}
        self.demographic_flows  = {f'{key}'         : 0 for key in hpd.dem_keys}
        return
    
    
    def scale_flows(self, inds):
        '''
        Return the scaled versions of the flows -- replacement for len(inds) 
        followed by scale factor multiplication
        '''
        return self.scale[inds].sum()


    def increment_age(self):
        ''' Let people age by one timestep '''
        self.age[self.alive] += self.dt
        return


    def initialize(self, sim_pars=None):
        ''' Perform initializations '''
        super().initialize() # Initialize states
        
        # Handle partners and contacts
        kwargs = self.kwargs
        if 'partners' in kwargs:
            self.partners[:] = kwargs.pop('partners') # Store the desired concurrency
        if 'current_partners' in kwargs:
            self.current_partners[:] = kwargs.pop('current_partners') # Store current actual number - updated each step though
            for ln,lkey in enumerate(self.layer_keys()):
                self.rship_start_dates[ln,self.current_partners[ln]>0] = 0
        if 'contacts' in kwargs:
            self.add_contacts(kwargs.pop('contacts')) # Also updated each step

        # Handle all other values, e.g. age
        for key,value in kwargs.items():
            if self._lock:
                self.set(key, value)
            elif key in self._data:
                self[key][:] = value
            else:
                self[key] = value
        
        # Set the scale factor
        self.scale[:] = sim_pars['pop_scale']

        # Additional validation
        self.validate(sim_pars=sim_pars) # First, check that essential-to-match parameters match

        self.initialized = True
        return


    def update_states_pre(self, t, year=None):
        ''' Perform all state updates at the current timestep '''

        # Initialize
        self.t = t
        self.dt = self.pars['dt']
        self.init_flows()

        # Let people age by one time step
        self.increment_age()

        # Perform updates that are not genotype-specific
        update_freq = max(1, int(self.pars['dt_demog'] / self.pars['dt'])) # Ensure it's an integer not smaller than 1
        if t % update_freq == 0:

            # Apply death rates from other causes
            other_deaths, deaths_female, deaths_male    = self.apply_death_rates(year=year)
            self.demographic_flows['other_deaths']      = other_deaths
            self.sex_flows['other_deaths_by_sex'][0]    = deaths_female
            self.sex_flows['other_deaths_by_sex'][1]    = deaths_male

            # Add births
            new_births = self.add_births(year=year)
            self.demographic_flows['births'] = new_births

            # Check migration
            migration = self.check_migration(year=year)
            self.demographic_flows['migration'] = migration

        # Perform updates that are genotype-specific
        ng = self.pars['n_genotypes']
        for g in range(ng):
            self.check_clearance(g) # check for clearance (need to do this first)
            self.update_severity(g) # update severity values
            self.check_transformation(g)  # check for new transformations

            for key in ['cin1s','cin2s','cin3s','cancers']:  # update flows
                cases_by_age, cases = self.check_progress(key, g)
                self.flows[key] += cases  # Increment flows (summed over all genotypes)
                self.genotype_flows[key][g] = cases # Store flows by genotype
                self.age_flows[key] += cases_by_age # Increment flows by age (summed over all genotypes)
            self.flows['cins'] += self.flows['cin1s']+self.flows['cin2s']+self.flows['cin3s']
            self.genotype_flows['cins'][g] = self.genotype_flows['cin1s'][g]+self.genotype_flows['cin2s'][g]+self.genotype_flows['cin3s'][g]
            self.age_flows['cins'] += self.age_flows['cin1s']+self.age_flows['cin2s']+self.age_flows['cin3s']

        # Perform updates that are not genotype specific
        self.flows['cancer_deaths'] = self.check_cancer_deaths()

        # Before applying interventions or new infections, calculate the pool of susceptibles
        self.sus_pool = self.susceptible.all(axis=0) # True for people with no infection at the start of the timestep

        return

    
    #%% Disease progression methods
    def set_prognoses(self, inds, g, gpars, dt):
        '''
        Assigns prognoses for all infected women on day of infection.
        '''

        # Set length of infection, which is moderated by any prior cell-level immunity
        cell_imm = self.cell_imm[g, inds]
        self.dur_episomal[g, inds]  = hpu.sample(**gpars['dur_episomal'], size=len(inds))*(1-cell_imm)
        self.dur_infection[g, inds]  = self.dur_episomal[g, inds]

        # Set infection severity and outcomes
        self.set_severity(inds, g, gpars, dt)

        return


    def set_severity(self, inds, g, gpars, dt, set_sev=True):
        '''
        Set severity levels for individual women
        '''

        ccdict = self.pars['clinical_cutoffs']
        # Firstly, calculate the overall maximal severity that each woman will have
        dur_episomal = self.dur_episomal[g, inds]
        if set_sev: self.sev[g, inds] = 0 # Severity starts at 0 on day 1 of infection
        sevs = hppar.compute_severity_integral(dur_episomal, rel_sev=self.rel_sev[inds], pars=gpars['sev_fn'])  # Calculate maximal severity

        # Now figure out probabilities of cellular transformations preceding cancer, based on this severity level
        transform_prob_par = gpars['transform_prob'] # Pull out the genotype-specific parameter governing the probability of transformation
        n_extra = self.pars['ms_agent_ratio']
        cancer_scale = self.pars['pop_scale'] / n_extra

        # Non-multiscale version
        if n_extra == 1:
            transform_prob_arr = hpu.transform_prob(transform_prob_par, sevs, min_ccut=ccdict['precin'])

        # Multiscale version
        elif n_extra > 1:

            # Firstly, determine who will transform based on severity values, and scale them to create more agents
            transform_probs = hpu.transform_prob(transform_prob_par, sevs, min_ccut=ccdict['precin']) # Use this to determine probability of transformation
            is_transform = hpu.binomial_arr(transform_probs) # Select who transforms - NB, this array gets extended later
            transform_inds = inds[is_transform] # Indices of those who transform
            self.scale[transform_inds] = cancer_scale  # Shrink the weight of the original agents, but otherwise leave them the same

            # Create extra disease severity values for the extra agents
            full_size = (len(inds), n_extra)  # Main axis is indices, but include columns for multiscale agents
            extra_dur_episomal = hpu.sample(**gpars['dur_episomal'], size=full_size)
<<<<<<< HEAD
            extra_rel_sevs = np.ones(full_size)*self.rel_sev[inds][:,None]
            extra_sev = hppar.compute_severity(extra_dur_episomal, rel_sev=extra_rel_sevs, pars=gpars['sev_fn'])  # Calculate maximal severity
=======
            extra_rel_sevs = hpu.sample(**self.pars['sev_dist'], size=full_size)
            extra_sev = hppar.compute_severity_integral(extra_dur_episomal, rel_sev=extra_rel_sevs, pars=gpars['sev_fn'])  # Calculate maximal severity
>>>>>>> ceae0a0f

            # Based on the extra severity values, determine additional transformation probabilities
            extra_transform_probs = hpu.transform_prob(transform_prob_par, extra_sev[:, 1:], min_ccut=ccdict['precin'])
            extra_transform_bools = hpu.binomial_arr(extra_transform_probs)
            extra_transform_bools *= self.level0[inds, None]  # Don't allow existing cancer agents to make more cancer agents
            extra_transform_counts = extra_transform_bools.sum(axis=1)  # Find out how many new cancer cases we have
            n_new_agents = extra_transform_counts.sum()  # Total number of new agents
            if n_new_agents:  # If we have more than 0, proceed
                extra_source_lists = []
                for i, count in enumerate(extra_transform_counts):
                    ii = inds[i]
                    if count:  # At least 1 new cancer agent, plus person is not already a cancer agent
                        extra_source_lists.append([ii] * int(count))  # Duplicate the current index count times
                extra_source_inds = np.concatenate(extra_source_lists).flatten()  # Assemble the sources for these new agents
                n_new_agents = len(extra_source_inds)  # The same as above, *unless* a cancer agent tried to spawn more cancer agents

                # Create the new agents and assign them the same properties as the existing agents
                new_inds = self._grow(n_new_agents)
                for state in self.meta.states_to_set:
                    if state.ndim == 1:
                        self[state.name][new_inds] = self[state.name][extra_source_inds]
                    elif state.ndim == 2:
                        self[state.name][:, new_inds] = self[state.name][:, extra_source_inds]

                # Reset the states for the new agents
                self.level0[new_inds] = False
                self.level1[new_inds] = True
                self.scale[new_inds] = cancer_scale

                # Add the new indices onto the existing vectors
                inds = np.append(inds, new_inds)
                is_transform = np.append(is_transform, np.full(len(new_inds), fill_value=True))
                new_dur_episomal = extra_dur_episomal[:,1:][extra_transform_bools]
                self.dur_episomal[g, new_inds] = new_dur_episomal
                self.dur_infection[g, new_inds] = new_dur_episomal
                self.date_infectious[g, new_inds] = self.t
                self.date_exposed[g, new_inds] = self.t
                dur_episomal = np.append(dur_episomal, new_dur_episomal)

            # Finally, create an array for storing the transformation probabilities.
            # We've already figured out who's going to transform, so we fill the array with 1s for those who do.
            transform_prob_arr = np.zeros(len(inds))
            transform_prob_arr[is_transform] = 1  # Make sure inds that got assigned cancer above dont get stochastically missed

        # Set dates of cin1, 2, 3 for all women who get infected
        self.date_cin1[g, inds]         = self.t + sc.randround(hppar.compute_inv_severity(ccdict['precin'],    rel_sev=self.rel_sev[inds], pars=gpars['sev_fn'])/dt)
        self.date_cin2[g, inds]         = self.t + sc.randround(hppar.compute_inv_severity(ccdict['cin1'],      rel_sev=self.rel_sev[inds], pars=gpars['sev_fn'])/dt)
        self.date_cin3[g, inds]         = self.t + sc.randround(hppar.compute_inv_severity(ccdict['cin2'],      rel_sev=self.rel_sev[inds], pars=gpars['sev_fn'])/dt)

        # Now handle women who transform - need to adjust their length of infection and set more dates
        is_transform = hpu.binomial_arr(transform_prob_arr)
        transform_inds = inds[is_transform]
        no_cancer_inds = inds[~is_transform]  # Indices of those who eventually heal lesion/clear infection
        time_to_clear = dur_episomal[~is_transform]
        self.date_clearance[g, no_cancer_inds] = np.fmax(self.date_clearance[g, no_cancer_inds],
                                                         self.date_exposed[g, no_cancer_inds] +
                                                         sc.randround(time_to_clear / dt))

        self.date_transformed[g, transform_inds] = self.t + sc.randround(dur_episomal[is_transform] / dt)
        self.date_cancerous[g, transform_inds] = self.t + sc.randround(hppar.compute_inv_severity(ccdict['cin3'], rel_sev=self.rel_sev[transform_inds], pars=gpars['sev_fn']) / dt)
        dur_transformed = (self.date_cancerous[g, transform_inds] - self.date_cin3[g, transform_inds])*dt
        self.dur_infection[g, transform_inds] = self.dur_infection[g, transform_inds] + dur_transformed

        dur_cancer = hpu.sample(**self.pars['dur_cancer'], size=len(transform_inds))
        self.date_dead_cancer[transform_inds] = self.date_cancerous[g, transform_inds] + sc.randround(dur_cancer / dt)
        self.dur_cancer[g, transform_inds] = dur_cancer

        return

    def update_severity(self, genotype):
        '''
        Update disease severity for women with infection and update their current severity
        '''
        gpars = self.pars['genotype_pars'][genotype]
        fg_inds = hpu.true(self.is_female & self.infectious[genotype,:]) # Indices of women infected with this genotype
        time_with_infection = (self.t - self.date_exposed[genotype, fg_inds]) * self.dt
        rel_sevs = self.rel_sev[fg_inds]
        if (time_with_infection<0).any():
            errormsg = 'Time with infection cannot be less than zero.'
            raise ValueError(errormsg)
        if (np.isnan(self.date_exposed[genotype, fg_inds])).any():
            errormsg = f'No date of exposure defined for {hpu.iundefined(self.date_exposed[genotype, fg_inds],fg_inds)} on timestep {self.t}'
            raise ValueError(errormsg)

        self.sev[genotype, fg_inds] = hppar.compute_severity(time_with_infection, rel_sev=rel_sevs, pars=gpars['sev_fn'])

        if (np.isnan(self.sev[genotype, fg_inds])).any():
            errormsg = 'Invalid severity values.'
            raise ValueError(errormsg)

        return


    #%% Methods for updating partnerships
    def dissolve_partnerships(self, t=None):
        ''' Dissolve partnerships '''

        n_dissolved = dict()

        for lno,lkey in enumerate(self.layer_keys()):
            layer = self.contacts[lkey]
            to_dissolve = (~self['alive'][layer['m']]) + (~self['alive'][layer['f']]) + ( (self.t*self.pars['dt']) > layer['end']).astype(bool)
            dissolved = layer.pop_inds(to_dissolve) # Remove them from the contacts list

            # Update current number of partners
            unique, counts = hpu.unique(np.concatenate([dissolved['f'],dissolved['m']]))
            self.current_partners[lno,unique] -= counts
            self.rship_end_dates[lno, unique] = self.t
            n_dissolved[lkey] = len(dissolved['f'])

        return n_dissolved # Return the number of dissolved partnerships by layer


    def create_partnerships(self, tind, mixing, layer_probs, cross_layer, dur_pship, acts, age_act_pars, pref_weight=100):
        '''
        Create partnerships. All the hard work of creating the contacts is done by hppop.make_contacts,
        which in turn relies on hpu.create_edgelist for creating the edgelist. This method is just a light wrapper
        that passes in the arguments in the right format and the updates relationship info stored in the People class.
        '''
        # Initialize
        new_pships = dict()

        # Loop over layers
        for lno, lkey in enumerate(self.layer_keys()):
            pship_args = dict(
                lno=lno, tind=tind, partners=self.partners[lno], current_partners=self.current_partners,
                sexes=self.sex, ages=self.age, debuts=self.debut, is_female=self.is_female, is_active=self.is_active,
                mixing=mixing[lkey], layer_probs=layer_probs[lkey], cross_layer=cross_layer,
                pref_weight=pref_weight, durations=dur_pship[lkey], acts=acts[lkey], age_act_pars=age_act_pars[lkey]
            )
            new_pships[lkey], current_partners, new_pship_inds, new_pship_counts = hppop.make_contacts(**pship_args)

            # Update relationship info
            self.current_partners[:] = current_partners
            if len(new_pship_inds):
                self.rship_start_dates[lno, new_pship_inds] = self.t
                self.n_rships[lno, new_pship_inds] += new_pship_counts
                lags = self.rship_start_dates[lno, new_pship_inds] - self.rship_end_dates[lno, new_pship_inds]
                self.rship_lags[lkey] += np.histogram(lags, self.lag_bins)[0]

        self.add_contacts(new_pships)

        return



    #%% Methods for updating state
    def check_inds(self, current, date, filter_inds=None):
        ''' Return indices for which the current state is false and which meet the date criterion '''
        if filter_inds is None:
            not_current = hpu.false(current)
        else:
            not_current = hpu.ifalsei(current, filter_inds)
        has_date = hpu.idefinedi(date, not_current)
        inds     = hpu.itrue(self.t >= date[has_date], has_date)
        return inds


    def check_inds_true(self, current, date, filter_inds=None):
        ''' Return indices for which the current state is true and which meet the date criterion '''
        if filter_inds is None:
            current_inds = hpu.true(current)
        else:
            current_inds = hpu.itruei(current, filter_inds)
        has_date = hpu.idefinedi(date, current_inds)
        inds     = hpu.itrue(self.t >= date[has_date], has_date)
        return inds

    def check_transformation(self, genotype):
        ''' Check for new transformations '''
        # Only include infectious, episomal females who haven't already cleared infection
        filter_inds = self.true_by_genotype('episomal', genotype)
        inds = self.check_inds(self.transformed[genotype,:], self.date_transformed[genotype,:], filter_inds=filter_inds)
        self.transformed[genotype, inds] = True  # Now transformed, cannot clear
        self.date_clearance[genotype, inds] = np.nan  # Remove their clearance dates
        return


    def check_progress(self, what, genotype):
        ''' Wrapper function for all the new progression checks '''
        if what=='cin1s':       cases_by_age, cases = self.check_cin1(genotype)
        elif what=='cin2s':     cases_by_age, cases = self.check_cin2(genotype)
        elif what=='cin3s':     cases_by_age, cases = self.check_cin3(genotype)
        elif what=='cancers':   cases_by_age, cases = self.check_cancer(genotype)
        return cases_by_age, cases


    def check_cin1(self, genotype):
        ''' Check for new progressions to CIN1 '''
        # Only include infectious females who haven't already cleared CIN1 or progressed to CIN2
        filters = self.infectious[genotype,:]*self.is_female*~(self.date_clearance[genotype,:]<=self.t)*(self.date_cin2[genotype,:]>=self.t)
        filter_inds = filters.nonzero()[0]
        inds = self.check_inds(self.cin1[genotype,:], self.date_cin1[genotype,:], filter_inds=filter_inds)
        self.cin1[genotype, inds] = True
        # Age calculations
        cases_by_age = np.histogram(self.age[inds], bins=self.age_bins, weights=self.scale[inds])[0]
        return cases_by_age, self.scale_flows(inds)


    def check_cin2(self, genotype):
        ''' Check for new progressions to CIN2 '''
        filter_inds = self.true_by_genotype('cin1', genotype)
        inds = self.check_inds(self.cin2[genotype,:], self.date_cin2[genotype,:], filter_inds=filter_inds)
        self.cin2[genotype, inds] = True
        self.cin1[genotype, inds] = False # No longer counted as CIN1
        # Age calculations
        cases_by_age = np.histogram(self.age[inds], bins=self.age_bins, weights=self.scale[inds])[0]
        return cases_by_age, self.scale_flows(inds)


    def check_cin3(self, genotype):
        ''' Check for new progressions to CIN3 '''
        filter_inds = self.true_by_genotype('cin2', genotype)
        inds = self.check_inds(self.cin3[genotype,:], self.date_cin3[genotype,:], filter_inds=filter_inds)
        self.cin3[genotype, inds] = True
        self.cin2[genotype, inds] = False # No longer counted as CIN2
        # Age calculations
        cases_by_age = np.histogram(self.age[inds], bins=self.age_bins, weights=self.scale[inds])[0]
        return cases_by_age, self.scale_flows(inds)


    def check_cancer(self, genotype):
        ''' Check for new progressions to cancer '''
        filter_inds = self.true('transformed')
        inds = self.check_inds(self.cancerous[genotype,:], self.date_cancerous[genotype,:], filter_inds=filter_inds)

        # Set infectious states
        self.susceptible[:, inds] = False  # No longer susceptible to any genotype
        self.infectious[:, inds] = False  # No longer counted as infectious with any genotype
        self.inactive[:,inds] = True  # If this person has any other infections from any other genotypes, set them to inactive

        self.date_clearance[:, inds] = np.nan  # Remove their clearance dates for all genotypes

        # Deal with dysplasia states and dates
        for g in range(self.ng):
            if g != genotype:
                self.date_cancerous[g, inds] = np.nan  # Remove their date of cancer for all genotypes but the one currently causing cancer
                self.date_cin1[g, inds] = np.nan
                self.date_cin2[g, inds] = np.nan
                self.date_cin3[g, inds] = np.nan
            # else:
            #     date_cin2 = self.date_cin2[g,inds]
            #     change_inds = hpu.true(date_cin2 > self.t)
            #     self.date_cin2[g,inds[change_inds]] = np.nan
            #
            #     date_cin3 = self.date_cin3[g,inds]
            #     change_inds = hpu.true(date_cin3 > self.t)
            #     self.date_cin3[g,inds[change_inds]] = np.nan

        # Set the properties related to cell changes and disease severity markers
        self.cancerous[genotype, inds] = True
        self.episomal[:, inds] = False  # No longer counted as episomal with any genotype
        self.transformed[:, inds] = False  # No longer counted as transformed with any genotype
        self.sev[:, inds] = np.nan # NOTE: setting this to nan means this people no longer counts as CIN1/2/3, since those categories are based on this value

        # Age results
        cases_by_age = np.histogram(self.age[inds], bins=self.age_bins, weights=self.scale[inds])[0]

        return cases_by_age, self.scale_flows(inds)


    def check_cancer_deaths(self):
        '''
        Check for new deaths from cancer
        '''
        filter_inds = self.true('cancerous')
        inds = self.check_inds(self.dead_cancer, self.date_dead_cancer, filter_inds=filter_inds)
        self.remove_people(inds, cause='cancer')
        if len(inds):
            cases_by_age = np.histogram(self.age[inds], bins=self.age_bins, weights=self.scale[inds])[0]

        # check which of these were detected by symptom or screening
        self.flows['detected_cancer_deaths'] += self.scale_flows(hpu.true(self.detected_cancer[inds]))

        return self.scale_flows(inds)


    def check_clearance(self, genotype):
        '''
        Check for HPV clearance.
        '''
        filter_inds = self.true_by_genotype('infectious', genotype)
        inds = self.check_inds_true(self.infectious[genotype,:], self.date_clearance[genotype,:], filter_inds=filter_inds)

        # Determine who clears and who controls
        latent_probs = np.full(len(inds), self.pars['hpv_control_prob'], dtype=hpd.default_float)
        latent_bools = hpu.binomial_arr(latent_probs)

        latent_inds = inds[latent_bools]
        cleared_inds = inds[~latent_bools]

        # Now reset disease states
        if len(cleared_inds):
            self.susceptible[genotype, cleared_inds] = True
            self.infectious[genotype, cleared_inds] = False
            self.inactive[genotype, cleared_inds] = False # should already be false
            female_cleared_inds = np.intersect1d(cleared_inds, self.f_inds) # Only give natural immunity to females
            hpimm.update_peak_immunity(self, female_cleared_inds, imm_pars=self.pars, imm_source=genotype) # update immunity

        if len(latent_inds):
            self.susceptible[genotype, latent_inds] = False # should already be false
            self.infectious[genotype, latent_inds] = False
            self.inactive[genotype, latent_inds] = True
            self.date_clearance[genotype, latent_inds] = np.nan

        # Whether infection is controlled on not, clear all cell changes and severity markeres
        self.episomal[genotype, inds] = False
        self.transformed[genotype, inds] = False
        self.sev[genotype, inds] = np.nan
        self.date_cin1[genotype, inds] = np.nan
        self.date_cin2[genotype, inds] = np.nan
        self.date_cin3[genotype, inds] = np.nan

        return


    def apply_death_rates(self, year=None):
        '''
        Apply death rates to remove people from the population
        NB people are not actually removed to avoid issues with indices
        '''

        death_pars = self.pars['death_rates']
        all_years = np.array(list(death_pars.keys()))
        base_year = all_years[0]
        age_bins = death_pars[base_year]['m'][:,0]
        age_inds = np.digitize(self.age, age_bins)-1
        death_probs = np.empty(len(self), dtype=hpd.default_float)
        year_ind = sc.findnearest(all_years, year)
        nearest_year = all_years[year_ind]
        mx_f = death_pars[nearest_year]['f'][:,1]*self.pars['dt_demog']
        mx_m = death_pars[nearest_year]['m'][:,1]*self.pars['dt_demog']

        death_probs[self.is_female] = mx_f[age_inds[self.is_female]]
        death_probs[self.is_male] = mx_m[age_inds[self.is_male]]
        death_probs[self.age>100] = 1 # Just remove anyone >100
        death_probs[~self.alive] = 0
        death_probs *= self.pars['rel_death'] # Adjust overall death probabilities

        # Get indices of people who die of other causes
        death_inds = hpu.true(hpu.binomial_arr(death_probs))
        deaths_female = self.scale_flows(hpu.true(self.is_female[death_inds]))
        deaths_male = self.scale_flows(hpu.true(self.is_male[death_inds]))
        other_deaths = self.remove_people(death_inds, cause='other') # Apply deaths

        return other_deaths, deaths_female, deaths_male


    def add_births(self, year=None, new_births=None, ages=0, immunity=None):
        '''
        Add more people to the population

        Specify either the year from which to retrieve the birth rate, or the absolute number
        of new people to add. Must specify one or the other. People are added in-place to the
        current `People` instance.
        '''

        assert (year is None) != (new_births is None), 'Must set either year or n_births, not both'

        if new_births is None:
            years = self.pars['birth_rates'][0]
            rates = self.pars['birth_rates'][1]
            this_birth_rate = self.pars['rel_birth']*np.interp(year, years, rates)*self.pars['dt_demog']/1e3
            new_births = sc.randround(this_birth_rate*self.n_alive_level0) # Crude births per 1000

        if new_births>0:
            # Generate other characteristics of the new people
            uids, sexes, debuts, rel_sev, partners = hppop.set_static(new_n=new_births, existing_n=len(self), pars=self.pars)
            
            # Grow the arrays
            new_inds = self._grow(new_births)
            self.uid[new_inds]          = uids
            self.age[new_inds]          = ages
            self.scale[new_inds]        = self.pars['pop_scale']
            self.sex[new_inds]          = sexes
            self.debut[new_inds]        = debuts
            self.rel_sev[new_inds]    = rel_sev
            self.partners[:,new_inds]   = partners

            if immunity is not None:
                self.nab_imm[:,new_inds] = immunity


        return new_births*self.pars['pop_scale'] # These are not indices, so they scale differently


    def check_migration(self, year=None):
        """
        Check if people need to immigrate/emigrate in order to make the population
        size correct.
        """

        if self.pars['use_migration'] and self.pop_trend is not None:

            # Pull things out
            sim_start = self.pars['start']
            sim_pop0 = self.pars['n_agents']
            data_years = self.pop_trend.year.values
            data_pop = self.pop_trend.pop_size.values
            data_min = data_years[0]
            data_max = data_years[-1]
            age_dist_data = self.pop_age_trend[self.pop_age_trend.year == int(year)]

            # No migration if outside the range of the data
            if year < data_min:
                return 0
            elif year > data_max:
                return 0
            if sim_start < data_min: # Figure this out later, can't use n_agents then
                errormsg = 'Starting the sim earlier than the data is not hard, but has not been done yet'
                raise NotImplementedError(errormsg)

            # Do basic calculations
            data_pop0 = np.interp(sim_start, data_years, data_pop)
            scale = sim_pop0 / data_pop0 # Scale factor
            alive_inds = hpu.true(self.alive_level0)
            ages = self.age[alive_inds].astype(int) # Return ages for everyone level 0 and alive
            count_ages = np.bincount(ages, minlength=age_dist_data.shape[0]) # Bin and count them
            expected = age_dist_data['PopTotal'].values*scale # Compute how many of each age we would expect in population
            difference = np.array([int(i) for i in (expected - count_ages)]) # Compute difference between expected and simulated for each age
            n_migrate = np.sum(difference) # Compute total migrations (in and out)
            ages_to_remove = hpu.true(difference<0) # Ages where we have too many, need to apply emigration
            n_to_remove = [int(i) for i in difference[ages_to_remove]] # Determine number of agents to remove for each age
            ages_to_add = hpu.true(difference>0) # Ages where we have too few, need to apply imigration
            n_to_add = [int(i) for i in difference[ages_to_add]] # Determine number of agents to add for each age
            ages_to_add_list = np.repeat(ages_to_add, n_to_add)
            self.add_births(new_births=len(ages_to_add_list), ages=np.array(ages_to_add_list))

            for ind, diff in enumerate(n_to_remove): #TODO: is there a faster way to do this than in a for loop?
                age = ages_to_remove[ind]
                alive_this_age_inds = np.where(ages==age)[0]
                inds = hpu.choose(len(alive_this_age_inds), -diff)
                migrate_inds = alive_inds[alive_this_age_inds[inds]]
                self.remove_people(migrate_inds, cause='emigration')  # Remove people

        else:
            n_migrate = 0

        return n_migrate*self.pars['pop_scale'] # These are not indices, so they scale differently



    #%% Methods to make events occur (death, infection, others TBC)
    def make_naive(self, inds):
        '''
        Make a set of people naive. This is used during dynamic resampling.

        Args:
            inds (array): list of people to make naive
        '''
        for key in self.meta.states:
            if key in ['susceptible']:
                self[key][:, inds] = True
            elif key in ['other_dead']:
                self[key][inds] = False
            else:
                self[key][:, inds] = False

        # Reset immunity
        for key in self.meta.imm_states:
            self[key][:, inds] = 0

        # Reset dates
        for key in self.meta.dates + self.meta.durs:
            self[key][:, inds] = np.nan

        return


    def infect(self, inds, g=None, layer=None):
        '''
        Infect people and determine their eventual outcomes.
        Method also deduplicates input arrays in case one agent is infected many times
        and stores who infected whom in infection_log list.

        Args:
            inds      (array): array of people to infect
            g         (int):   int of genotype to infect people with
            layer     (str):   contact layer this infection was transmitted on

        Returns:
            count (int): number of people infected
        '''

        if len(inds) == 0:
            return 0

        # Check whether anyone is already infected with genotype - this should not happen because we only
        # infect susceptible people
        if len(hpu.true(self.infectious[g,inds])):
            errormsg = f'Attempting to reinfect the following agents who are already infected with genotype {g}: {hpu.itruei(self.infectious[g,:],inds)}'
            raise ValueError(errormsg)

        dt = self.pars['dt']

        # Set date of infection and exposure
        base_t = self.t
        self.date_infectious[g,inds] = base_t
        if layer != 'reactivation':
            self.date_exposed[g,inds] = base_t

        # Count reinfections and remove any previous dates
        self.genotype_flows['reinfections'][g]  += self.scale_flows((~np.isnan(self.date_clearance[g, inds])).nonzero()[-1])
        self.flows['reinfections']              += self.scale_flows((~np.isnan(self.date_clearance[g, inds])).nonzero()[-1])
        for key in ['date_clearance', 'date_transformed']:
            self[key][g, inds] = np.nan

        # Count reactivations and adjust latency status
        if layer == 'reactivation':
            self.genotype_flows['reactivations'][g] += self.scale_flows(inds)
            self.flows['reactivations']             += self.scale_flows(inds)
            self.age_flows['reactivations']         += np.histogram(self.age[inds], bins=self.age_bins, weights=self.scale[inds])[0]
            self.latent[g, inds] = False # Adjust states -- no longer latent

        # Update states, genotype info, and flows
        self.susceptible[g, inds]   = False # no longer susceptible
        self.infectious[g, inds]    = True  # now infectious
        self.episomal[g, inds]      = True  # now episomal
        self.inactive[g, inds]      = False  # no longer inactive

        # Add to flow results. Note, we only count these infectious in the results if they happened at this timestep
        if layer != 'seed_infection':
            # Create overall flows
            self.flows['infections']                += self.scale_flows(inds) # Add the total count to the total flow data
            self.genotype_flows['infections'][g]    += self.scale_flows(inds) # Add the count by genotype to the flow data
            self.age_flows['infections'][:]         += np.histogram(self.age[inds], bins=self.age_bins, weights=self.scale[inds])[0]

            # Create by-sex flows
            infs_female = self.scale_flows(hpu.true(self.is_female[inds]))
            infs_male = self.scale_flows(hpu.true(self.is_male[inds]))
            self.sex_flows['infections_by_sex'][0] += infs_female
            self.sex_flows['infections_by_sex'][1] += infs_male

        # Now use genotype-specific prognosis probabilities to determine what happens.
        # Only women can progress beyond infection.
        f_inds = hpu.itruei(self.is_female,inds)
        m_inds = hpu.itruei(self.is_male,inds)

        # Compute disease progression for females
        if len(f_inds)>0:
            gpars = self.pars['genotype_pars'][g]
            self.set_prognoses(f_inds, g, gpars, dt)

        # Compute infection clearance for males
        if len(m_inds)>0:
            dur_infection = hpu.sample(**self.pars['dur_infection_male'], size=len(m_inds))
            self.date_clearance[g, m_inds] = self.date_infectious[g, m_inds] + np.ceil(dur_infection/dt)  # Date they clear HPV infection (interpreted as the timestep on which they recover)

        return self.scale_flows(inds) # For incrementing counters


    def remove_people(self, inds, cause=None):
        ''' Remove people - used for death and migration '''

        if cause == 'other':
            self.date_dead_other[inds] = self.t
            self.dead_other[inds] = True
        elif cause == 'cancer':
            self.dead_cancer[inds] = True
        elif cause == 'emigration':
            self.emigrated[inds] = True
        elif cause == 'hiv':
            self.dead_hiv[inds] = True
        else:
            errormsg = f'Cause of death must be one of "other", "cancer", "emigration", or "hiv", not {cause}.'
            raise ValueError(errormsg)

        # Set states to false
        self.alive[inds] = False
        for state in self.meta.genotype_stock_keys:
            self[state][:, inds] = False
        for state in self.meta.intv_stock_keys:
            self[state][inds] = False
        for state in self.meta.other_stock_keys:
            self[state][inds] = False

        # Wipe future dates
        future_dates = [date.name for date in self.meta.dates]
        for future_date in future_dates:
            ndims = len(self[future_date].shape)
            if ndims == 1:
                iinds = (self[future_date][inds] > self.t).nonzero()[-1]
                if len(iinds):
                    self[future_date][inds[iinds]] = np.nan
            elif ndims == 2:
                genotypes_to_clear, iinds = (self[future_date][:, inds] >= self.t).nonzero()
                if len(iinds):
                    self[future_date][genotypes_to_clear, inds[iinds]] = np.nan

        return self.scale_flows(inds)


    #%% Analysis methods

    def plot(self, *args, **kwargs):
        '''
        Plot statistics of the population -- age distribution, numbers of contacts,
        and overall weight of contacts (number of contacts multiplied by beta per
        layer).

        Args:
            bins      (arr)   : age bins to use (default, 0-100 in one-year bins)
            width     (float) : bar width
            font_size (float) : size of font
            alpha     (float) : transparency of the plots
            fig_args  (dict)  : passed to pl.figure()
            axis_args (dict)  : passed to pl.subplots_adjust()
            plot_args (dict)  : passed to pl.plot()
            do_show   (bool)  : whether to show the plot
            fig       (fig)   : handle of existing figure to plot into
        '''
        fig = hpplt.plot_people(people=self, *args, **kwargs)
        return fig


    def story(self, uid, *args):
        '''
        Print out a short history of events in the life of the specified individual.

        Args:
            uid (int/list): the person or people whose story is being regaled
            args (list): these people will tell their stories too

        **Example**::

            sim = hpv.Sim(pop_type='hybrid', verbose=0)
            sim.run()
            sim.people.story(12)
            sim.people.story(795)
        '''

        def label_lkey(lkey):
            ''' Friendly name for common layer keys '''
            if lkey.lower() == 'a':
                llabel = 'default contact'
            if lkey.lower() == 'm':
                llabel = 'marital'
            elif lkey.lower() == 'c':
                llabel = 'casual'
            else:
                llabel = f'"{lkey}"'
            return llabel

        uids = sc.promotetolist(uid)
        uids.extend(args)

        for uid in uids:

            p = self[uid]
            sex = 'female' if p.sex == 0 else 'male'

            intro  = f'\nThis is the story of {uid}, a {p.age:.0f} year old {sex}.'
            intro += f'\n{uid} became sexually active at age {p.debut:.0f}.'
            if not p.susceptible:
                if ~np.isnan(p.date_infectious):
                    print(f'{intro}\n{uid} contracted HPV on timestep {p.date_infectious} of the simulation.')
                else:
                    print(f'{intro}\n{uid} did not contract HPV during the simulation.')

            total_contacts = 0
            no_contacts = []
            for lkey in p.contacts.keys():
                llabel = label_lkey(lkey)
                n_contacts = len(p.contacts[lkey])
                total_contacts += n_contacts
                if n_contacts:
                    print(f'{uid} is connected to {n_contacts} people in the {llabel} layer')
                else:
                    no_contacts.append(llabel)
            if len(no_contacts):
                nc_string = ', '.join(no_contacts)
                print(f'{uid} has no contacts in the {nc_string} layer(s)')
            print(f'{uid} has {total_contacts} contacts in total')

            events = []

            dates = {
                'date_HPV_clearance'      : 'HPV cleared',
            }

            for attribute, message in dates.items():
                date = getattr(p,attribute)
                if not np.isnan(date):
                    events.append((date, message))

            if len(events):
                for timestep, event in sorted(events, key=lambda x: x[0]):
                    print(f'On timestep {timestep:.0f}, {uid} {event}')
            else:
                print(f'Nothing happened to {uid} during the simulation.')
        return
<|MERGE_RESOLUTION|>--- conflicted
+++ resolved
@@ -246,13 +246,8 @@
             # Create extra disease severity values for the extra agents
             full_size = (len(inds), n_extra)  # Main axis is indices, but include columns for multiscale agents
             extra_dur_episomal = hpu.sample(**gpars['dur_episomal'], size=full_size)
-<<<<<<< HEAD
             extra_rel_sevs = np.ones(full_size)*self.rel_sev[inds][:,None]
-            extra_sev = hppar.compute_severity(extra_dur_episomal, rel_sev=extra_rel_sevs, pars=gpars['sev_fn'])  # Calculate maximal severity
-=======
-            extra_rel_sevs = hpu.sample(**self.pars['sev_dist'], size=full_size)
             extra_sev = hppar.compute_severity_integral(extra_dur_episomal, rel_sev=extra_rel_sevs, pars=gpars['sev_fn'])  # Calculate maximal severity
->>>>>>> ceae0a0f
 
             # Based on the extra severity values, determine additional transformation probabilities
             extra_transform_probs = hpu.transform_prob(transform_prob_par, extra_sev[:, 1:], min_ccut=ccdict['precin'])
