'''
Set the parameters for hpvsim.
'''

import numpy as np
import sciris as sc
import pandas as pd
from .settings import options as hpo # For setting global options
from . import misc as hpm
from . import defaults as hpd
from .data import loaders as hpdata

__all__ = ['make_pars', 'reset_layer_pars']


def make_pars(**kwargs):
    '''
    Create the parameters for the simulation. Typically, this function is used
    internally rather than called by the user; e.g. typical use would be to do
    sim = hpv.Sim() and then inspect sim.pars, rather than calling this function
    directly.

    Args:
        version       (str):  if supplied, use parameters from this version
        kwargs        (dict): any additional kwargs are interpreted as parameter names

    Returns:
        pars (dict): the parameters of the simulation
    '''
    pars = {}

    # Population parameters
    pars['n_agents']        = 20e3      # Number of agents
    pars['total_pop']       = None      # If defined, used for calculating the scale factor
    pars['pop_scale']       = None      # How much to scale the population
<<<<<<< HEAD
    pars['use_multiscale']  = True      # Whether to use multiscale modeling
    pars['ms_agent_ratio']  = 10        # Ratio of scale factor of cancer agents to normal agents -- must be an integer
=======
    pars['ms_agent_ratio']  = 1         # Ratio of scale factor of cancer agents to normal agents -- must be an integer
>>>>>>> 24b6c535
    pars['network']         = 'default' # What type of sexual network to use -- 'random', 'basic', other options TBC
    pars['location']        = None      # What location to load data from -- default Seattle
    pars['lx']              = None      # Proportion of people alive at the beginning of age interval x
    pars['birth_rates']     = None      # Birth rates, loaded below
    pars['death_rates']     = None      # Death rates, loaded below
    pars['rel_birth']       = 1.0       # Birth rate scale factor
    pars['rel_death']       = 1.0       # Death rate scale factor

    # Initialization parameters
    pars['init_hpv_prev'] = sc.dcp(hpd.default_init_prev) # Initial prevalence
    pars['init_hpv_dist'] = None  # Initial type distribution
    pars['rel_init_prev'] = 1.0 # Initial prevalence scale factor

    # Simulation parameters
    pars['start']           = 1995.         # Start of the simulation
    pars['end']             = None          # End of the simulation
    pars['n_years']         = 35            # Number of years to run, if end isn't specified. Note that this includes burn-in
    pars['burnin']          = 25            # Number of years of burnin. NB, this is doesn't affect the start and end dates of the simulation, but it is possible remove these years from plots
    pars['dt']              = 0.5           # Timestep (in years)
    pars['dt_demog']        = 1.0           # Timestep for demographic updates (in years)
    pars['rand_seed']       = 1             # Random seed, if None, don't reset
    pars['verbose']         = hpo.verbose   # Whether or not to display information during the run -- options are 0 (silent), 0.1 (some; default), 1 (default), 2 (everything)
    pars['use_waning']      = False         # Whether or not to use waning immunity. If set to False, immunity from infection and vaccination is assumed to stay at the same level permanently
    pars['use_migration']   = True          # Whether to estimate migration rates to correct the total population size
    pars['model_hiv']       = False         # Whether or not to model HIV natural history

    # Network parameters, generally initialized after the population has been constructed
    pars['debut']           = dict(f=dict(dist='normal', par1=15.0, par2=2.1), # Location-specific data should be used here if possible
                                   m=dict(dist='normal', par1=17.6, par2=1.8))
    pars['cross_layer']     = 0.05  # Proportion of females who have crosslayer relationships
    pars['partners']        = None  # The number of concurrent sexual partners for each partnership type
    pars['acts']            = None  # The number of sexual acts for each partnership type per year
    pars['condoms']         = None  # The proportion of acts in which condoms are used for each partnership type
    pars['layer_probs']     = None  # Proportion of the population in each partnership type
    pars['dur_pship']       = None  # Duration of partnerships in each partnership type
    pars['mixing']          = None  # Mixing matrices for storing age differences in partnerships
    pars['n_partner_types'] = 1  # Number of partnership types - reset below

    # Basic disease transmission parameters
    pars['beta']                = 0.10  # Per-act transmission probability; absolute value, calibrated
    pars['transf2m']            = 1.0   # Relative transmissibility of receptive partners in penile-vaginal intercourse; baseline value
    pars['transm2f']            = 3.69  # Relative transmissibility of insertive partners in penile-vaginal intercourse; based on https://doi.org/10.1038/srep10986: "For vaccination types, the risk of male-to-female transmission was higher than that of female-to-male transmission"
    pars['rel_trans_cin1']      = 1     # Transmissibility of people with CIN1 compared to those without dysplasia
    pars['rel_trans_cin2']      = 1     # Transmissibility of people with CIN2 compared to those without dysplasia
    pars['rel_trans_cin3']      = 1     # Transmissibility of people with CIN3 compared to those without dysplasia
    pars['rel_trans_cancerous'] = 0.0   # Transmissibility of people with cancer compared to those without dysplasia
    pars['eff_condoms']         = 0.7   # The efficacy of condoms; https://www.nejm.org/doi/10.1056/NEJMoa053284?url_ver=Z39.88-2003&rfr_id=ori:rid:crossref.org&rfr_dat=cr_pub%20%200www.ncbi.nlm.nih.gov

    # Parameters for disease progression
    pars['clinical_cutoffs']    = {'cin1': 0.33, 'cin2':0.67} # Parameters the control the clinical cliassification of dysplasia
    pars['hpv_control_prob']    = 0.0 # Probability that HPV is controlled latently vs. cleared
    pars['hpv_reactivation']    = 0.025 # Placeholder
    pars['dur_cancer']          = dict(dist='lognormal', par1=12.0, par2=3.0)  # Duration of untreated invasive cerival cancer before death (years)

    # Parameters used to calculate immunity
    pars['imm_init']        = dict(dist='beta_mean', par1=0.625, par2=0.025)  # beta distribution for initial level of immunity following infection clearance. Parameters are mean and variance
    pars['imm_decay']       = dict(form=None)  # decay rate, with half life in years
    pars['imm_boost']       = []  # Multiplicative factor applied to a person's immunity levels if they get reinfected. No data on this, assumption.
    pars['immunity']        = None  # Matrix of immunity and cross-immunity factors, set by init_immunity() in immunity.py
    pars['cross_imm_med']   = 0.3
    pars['cross_imm_high']  = 0.5

    # Genotype parametres
    pars['genotypes']       = [16, 18, 'hrhpv']  # Genotypes to model
    pars['genotype_pars']   = sc.objdict()  # Can be directly modified by passing in arguments listed in get_genotype_pars

    # HIV parameters
    pars['hiv_pars'] = {
        'rel_sus': 2.2,
        'dysp_rate': 2,
        'prog_rate': 2,
        'reactivation_prob': 3,
    }

    # Events and interventions
    pars['interventions']   = sc.autolist() # The interventions present in this simulation; populated by the user
    pars['analyzers']       = sc.autolist() # The functions present in this simulation; populated by the user
    pars['timelimit']       = None # Time limit for the simulation (seconds)
    pars['stopping_func']   = None # A function to call to stop the sim partway through

    # Population distribution of the World Standard Population, used to calculate age-standardised rates (ASR) of incidence
    pars['age_bins']        = np.array( [  0,   5,  10,  15,  20,  25,  30,  35,  40,  45,  50,  55,  60,  65,  70,  75,    80,    85, 100])
    pars['standard_pop']    = np.array([pars['age_bins'],
                                        [.12, .10, .09, .09, .08, .08, .06, .06, .06, .06, .05, .04, .04, .03, .02, .01, 0.005, 0.005,   0]])

    # The following variables are stored within the pars dict for ease of access, but should not be directly specified.
    # Rather, they are automaticall constructed during sim initialization.
    pars['immunity_map']    = None  # dictionary mapping the index of immune source to the type of immunity (vaccine vs natural)
    pars['imm_kin']         = None  # Constructed during sim initialization using the nab_decay parameters
    pars['genotype_map']    = dict()  # Reverse mapping from number to genotype key
    pars['n_genotypes']     = 1 # The number of genotypes circulating in the population
    pars['n_imm_sources']   = 1 # The number of immunity sources circulating in the population
    pars['vaccine_pars']    = dict()  # Vaccines that are being used; populated during initialization
    pars['vaccine_map']     = dict()  # Reverse mapping from number to vaccine key

    # Update with any supplied parameter values and generate things that need to be generated
    pars.update(kwargs)
    reset_layer_pars(pars)

    return pars


# Define which parameters need to be specified as a dictionary by layer -- define here so it's available at the module level for sim.py
layer_pars = ['partners', 'mixing', 'acts', 'age_act_pars', 'layer_probs', 'dur_pship', 'condoms']


def reset_layer_pars(pars, layer_keys=None, force=False):
    '''
    Helper function to set layer-specific parameters. If layer keys are not provided,
    then set them based on the population type. This function is not usually called
    directly by the user, although it can sometimes be used to fix layer key mismatches
    (i.e. if the contact layers in the population do not match the parameters). More
    commonly, however, mismatches need to be fixed explicitly.

    Args:
        pars (dict): the parameters dictionary
        layer_keys (list): the layer keys of the population, if available
        force (bool): reset the parameters even if they already exist
    '''

    layer_defaults = {}
    # Specify defaults for random -- layer 'a' for 'all'
    layer_defaults['random'] = dict(
        partners    = dict(a=dict(dist='poisson', par1=0.01)), # Everyone in this layer has one partner; this captures *additional* partners. If using a poisson distribution, par1 is roughly equal to the proportion of people with >1 partner
        acts        = dict(a=dict(dist='neg_binomial', par1=100,par2=50)),  # Default number of sexual acts per year for people at sexual peak
        age_act_pars = dict(a=dict(peak=35, retirement=60, debut_ratio=0.5, retirement_ratio=0.1)), # Parameters describing changes in coital frequency over agent lifespans
        layer_probs = dict(a=1.0),  # Default proportion of the population in each layer
        dur_pship   = dict(a=dict(dist='normal_pos', par1=5,par2=3)),    # Default duration of partnerships
        condoms     = dict(a=0.25),  # Default proportion of acts in which condoms are used
    )
    layer_defaults['random']['mixing'], layer_defaults['random']['layer_probs'] = get_mixing('random')

    # Specify defaults for basic sexual network with marital, casual, and one-off partners
    layer_defaults['default'] = dict(
        partners    = dict(m=dict(dist='poisson', par1=0.1), # Everyone in this layer has one marital partner; this captures *additional* marital partners. If using a poisson distribution, par1 is roughly equal to the proportion of people with >1 spouse
                           c=dict(dist='poisson', par1=0.2), # If using a poisson distribution, par1 is roughly equal to the proportion of people with >1 casual partner at a time
                           o=dict(dist='poisson', par1=0.0),), # If using a poisson distribution, par1 is roughly equal to the proportion of people with >1 one-off partner at a time. Can be set to zero since these relationships only last a single timestep
        acts         = dict(m=dict(dist='neg_binomial', par1=80, par2=40), # Default number of acts per year for people at sexual peak
                            c=dict(dist='neg_binomial', par1=10, par2=5), # Default number of acts per year for people at sexual peak
                            o=dict(dist='neg_binomial', par1=1,  par2=.01)),  # Default number of acts per year for people at sexual peak
        age_act_pars = dict(m=dict(peak=30, retirement=60, debut_ratio=0.5, retirement_ratio=0.1), # Parameters describing changes in coital frequency over agent lifespans
                            c=dict(peak=25, retirement=60, debut_ratio=0.5, retirement_ratio=0.1),
                            o=dict(peak=25, retirement=50, debut_ratio=0.5, retirement_ratio=0.1)),
        dur_pship   = dict(m=dict(dist='normal_pos', par1=8, par2=3),
                           c=dict(dist='normal_pos', par1=1, par2=1),
                           o=dict(dist='normal_pos', par1=0.1, par2=0.05)),
        condoms     = dict(m=0.01, c=0.2, o=0.1),  # Default proportion of acts in which condoms are used
    )
    layer_defaults['default']['mixing'], layer_defaults['default']['layer_probs'] = get_mixing('default')

    # Choose the parameter defaults based on the population type, and get the layer keys
    try:
        defaults = layer_defaults[pars['network']]
    except Exception as E:
        errormsg = f'Cannot load defaults for population type "{pars["network"]}"'
        raise ValueError(errormsg) from E
    default_layer_keys = list(defaults['acts'].keys()) # All layers should be the same, but use acts for convenience

    # Actually set the parameters
    for pkey in layer_pars:
        par = {} # Initialize this parameter
        default_val = layer_defaults['random'][pkey]['a'] # Get the default value for this parameter

        # If forcing, we overwrite any existing parameter values
        if force:
            par_dict = defaults[pkey] # Just use defaults
        else:
            par_dict = sc.mergedicts(defaults[pkey], pars.get(pkey, None)) # Use user-supplied parameters if available, else default

        # Figure out what the layer keys for this parameter are (may be different between parameters)
        if layer_keys:
            par_layer_keys = layer_keys # Use supplied layer keys
        else:
            par_layer_keys = list(sc.odict.fromkeys(default_layer_keys + list(par_dict.keys())))  # If not supplied, use the defaults, plus any extra from the par_dict; adapted from https://www.askpython.com/python/remove-duplicate-elements-from-list-python

        # Construct this parameter, layer by layer
        for lkey in par_layer_keys: # Loop over layers
            par[lkey] = par_dict.get(lkey, default_val) # Get the value for this layer if available, else use the default for random
        pars[pkey] = par # Save this parameter to the dictionary

    # Finally, update the number of partnership types
    pars['n_partner_types'] = len(par_layer_keys)

    return


def get_births_deaths(location=None, verbose=1, by_sex=True, overall=False, die=None):
    '''
    Get mortality and fertility data by location if provided, or use default

    Args:
        location (str):  location; if none specified, use default value for XXX
        verbose (bool):  whether to print progress
        by_sex   (bool): whether to get sex-specific death rates (default true)
        overall  (bool): whether to get overall values ie not disaggregated by sex (default false)

    Returns:
        lx (dict): dictionary keyed by sex, storing arrays of lx - the number of people who survive to age x
        birth_rates (arr): array of crude birth rates by year
    '''

    birth_rates = hpd.default_birth_rates
    death_rates = hpd.default_death_rates
    if location is not None:
        if verbose:
            print(f'Loading location-specific demographic data for "{location}"')
        try:
            death_rates = hpdata.get_death_rates(location=location, by_sex=by_sex, overall=overall)
            birth_rates = hpdata.get_birth_rates(location=location)
        except ValueError as E:
            warnmsg = f'Could not load demographic data for requested location "{location}" ({str(E)}), using default'
            hpm.warn(warnmsg, die=die)

    return birth_rates, death_rates

#%% Genotype/immunity parameters and functions

def get_genotype_choices():
    '''
    Define valid genotype names
    '''
    # List of choices available
    choices = {
        'hpv16':  ['hpv16', '16'],
        'hpv18': ['hpv18', '18'],
        'hpv6':  ['hpv6', '6'],
        'hpv11': ['hpv11', '11'],
        'hpv31': ['hpv31', '31'],
        'hpv33': ['hpv33', '33'],
        'hpv35': ['hpv35', '35'],
        'hpv45': ['hpv45', '45'],
        'hpv51': ['hpv51', '51'],
        'hpv52': ['hpv52', '52'],
        'hpv56': ['hpv56', '56'],
        'hpv58': ['hpv58', '58'],
        'hrhpv': ['hrhpv', 'ohrhpv', 'hr', 'ohr'],
        'lrhpv': ['lrhpv', 'lr'],
    }
    mapping = {name:key for key,synonyms in choices.items() for name in synonyms} # Flip from key:value to value:key
    return choices, mapping

def get_vaccine_choices():
    '''
    Define valid pre-defined vaccine names
    '''
    # List of choices currently available: new ones can be added to the list along with their aliases
    choices = {
        'default': ['default', None],
        'bivalent':  ['bivalent', 'hpv2', 'cervarix'],
        'quadrivalent': ['quadrivalent', 'hpv4', 'gardasil'],
        'nonavalent': ['nonavalent', 'hpv9', 'cervarix9'],
    }
    dose_1_options = ['1dose', '1doses', '1_dose', '1_doses', 'single_dose']
    dose_2_options = ['2dose', '2doses', '2_dose', '2_doses', 'double_dose']
    dose_3_options = ['3dose', '3doses', '3_dose', '3_doses', 'triple_dose']

    choices['bivalent_2dose'] = [f'{x}_{dose}' for x in choices['bivalent'] for dose in dose_2_options]
    choices['bivalent_3dose'] = [f'{x}_{dose}' for x in choices['bivalent'] for dose in dose_3_options]
    choices['bivalent'] = ['bivalent']+[f'{x}_{dose}' for x in choices['bivalent'] for dose in dose_1_options]
    choices['quadrivalent_2dose'] = [f'{x}_{dose}' for x in choices['quadrivalent'] for dose in dose_2_options]
    choices['quadrivalent_3dose'] = [f'{x}_{dose}' for x in choices['quadrivalent'] for dose in dose_3_options]
    choices['quadrivalent'] = ['quadrivalent']+[f'{x}_{dose}' for x in choices['quadrivalent'] for dose in dose_1_options]
    choices['nonavalent_2dose'] = [f'{x}_{dose}' for x in choices['nonavalent'] for dose in dose_2_options]
    choices['nonavalent_3dose'] = [f'{x}_{dose}' for x in choices['nonavalent'] for dose in dose_3_options]
    choices['nonavalent'] = ['nonavalent']+[f'{x}_{dose}' for x in choices['nonavalent'] for dose in dose_1_options]

    mapping = {name:key for key,synonyms in choices.items() for name in synonyms} # Flip from key:value to value:key
    return choices, mapping



def get_treatment_choices():
    '''
    Define valid pre-defined treatment names
    '''
    # List of choices currently available: new ones can be added to the list along with their aliases
    choices = {
        'default': ['default', None],
        'ablative':  ['ablative', 'thermal_ablation', 'TA'],
        'excisional': ['excisional', 'leep'],
        'radiation': ['radiation']
    }
    mapping = {name:key for key,synonyms in choices.items() for name in synonyms} # Flip from key:value to value:key
    return choices, mapping


def _get_from_pars(pars, default=False, key=None, defaultkey='default'):
    ''' Helper function to get the right output from genotype functions '''

    # If a string was provided, interpret it as a key and swap
    if isinstance(default, str):
        key, default = default, key

    # Handle output
    if key is not None:
        try:
            return pars[key]
        except Exception as E:
            errormsg = f'Key "{key}" not found; choices are: {sc.strjoin(pars.keys())}'
            raise sc.KeyNotFoundError(errormsg) from E
    elif default:
        return pars[defaultkey]
    else:
        return pars


def get_genotype_pars(default=False, genotype=None):
    '''
    Define the default parameters for the different genotypes
    '''

    pars = sc.objdict()
    mean16 = 13.9/12 # Defined here since used repeatedly below. This is the duration of HPV16 infections truncated at the time of CIN detection: https://pubmed.ncbi.nlm.nih.gov/17416761/

    pars.hpv16 = sc.objdict()
    pars.hpv16.dur_precin   = dict(dist='lognormal', par1=mean16, par2=0.4) # Duration of HPV infections truncated at the time of CIN detection: https://pubmed.ncbi.nlm.nih.gov/17416761/
    pars.hpv16.dur_dysp     = dict(dist='lognormal', par1=7.25, par2=3.8) # PLACEHOLDERS; INSERT SOURCE
    pars.hpv16.dysp_rate    = 1.3 # Rate of progression to dysplasia. This parameter is used as the growth rate within a logistic function that maps durations to progression probabilities
    pars.hpv16.prog_rate    = 0.17 # Rate of progression of dysplasia once it is established. This parameter is used as the growth rate within a logistic function that maps durations to progression probabilities
    pars.hpv16.prog_rate_sd = 0.015 # Standard deviation of the progression rate
    pars.hpv16.rel_beta     = 1  # Baseline relative transmissibility, other genotypes are relative to this
    pars.hpv16.cancer_prob  = 0.022 # Share of CIN3s that will go on to cancer
    pars.hpv16.imm_boost    = 1.0 # TODO: look for data
    pars.hpv16.sero_prob    = 0.983 # https://www.sciencedirect.com/science/article/pii/S2666679022000027#fig1

    pars.hpv18 = sc.objdict()
    pars.hpv18.dur_precin   = dict(dist='lognormal', par1=14.9/12, par2=0.4) # Duration of HPV infections truncated at the time of CIN detection: https://pubmed.ncbi.nlm.nih.gov/17416761/
    pars.hpv18.dur_dysp     = dict(dist='lognormal', par1=3.246, par2=0.75) # PLACEHOLDERS; INSERT SOURCE
    pars.hpv18.dysp_rate    = 1.3 # Rate of progression to dysplasia. This parameter is used as the growth rate within a logistic function that maps durations to progression probabilities
    pars.hpv18.prog_rate    = 0.506 # Rate of progression of dysplasia once it is established. This parameter is used as the growth rate within a logistic function that maps durations to progression probabilities
    pars.hpv18.prog_rate_sd = 0.09 # Standard deviation of the progression rate
    pars.hpv18.rel_beta     = 1.22  # Relative transmissibility, current estimate from Harvard model calibration of m2f tx
    pars.hpv18.cancer_prob  = 0.13  # Share of CIN3s that will go on to cancer
    pars.hpv18.imm_boost    = 1.0 # TODO: look for data
    pars.hpv18.sero_prob    = 0.87 # https://www.sciencedirect.com/science/article/pii/S2666679022000027#fig1

    pars.hpv31 = sc.objdict()
    pars.hpv31.dur_precin   = dict(dist='lognormal', par1=14.4/12.4*mean16, par2=0.4) # Multiply the mean duration of HPV16 infection truncated at the time of CIN detection (https://pubmed.ncbi.nlm.nih.gov/17416761/) by a scale factor derived from https://www.ncbi.nlm.nih.gov/pmc/articles/PMC3707974/figure/F1/
    pars.hpv31.dur_dysp     = dict(dist='lognormal', par1=1.35, par2=2.0) # PLACEHOLDERS; INSERT SOURCE
    pars.hpv31.dysp_rate    = 0.1 # Rate of progression to dysplasia. This parameter is used as the growth rate within a logistic function that maps durations to progression probabilities
    pars.hpv31.prog_rate    = 0.5 # Rate of progression of dysplasia once it is established. This parameter is used as the growth rate within a logistic function that maps durations to progression probabilities
    pars.hpv31.prog_rate_sd = 0.02 # Standard deviation of the progression rate
    pars.hpv31.rel_beta     = 0.94 # Relative transmissibility, current estimate from Harvard model calibration of m2f tx
    pars.hpv31.cancer_prob  = 0.05  # Share of CIN3s that will go on to cancer
    pars.hpv31.imm_boost    = 1.0 # TODO: look for data
    pars.hpv31.sero_prob    = 0.53 # https://www.sciencedirect.com/science/article/pii/S2666679022000027#fig1

    pars.hpv33 = sc.objdict()
    pars.hpv33.dur_precin   = dict(dist='lognormal', par1=12.5/12.4*mean16, par2=0.4) # Multiply the mean duration of HPV16 infection truncated at the time of CIN detection (https://pubmed.ncbi.nlm.nih.gov/17416761/) by a scale factor derived from https://www.ncbi.nlm.nih.gov/pmc/articles/PMC3707974/figure/F1/
    pars.hpv33.dur_dysp     = dict(dist='lognormal', par1=14.12, par2=3.0) # PLACEHOLDERS; INSERT SOURCE
    pars.hpv33.dysp_rate    = 0.2 # Rate of progression to dysplasia. This parameter is used as the growth rate within a logistic function that maps durations to progression probabilities
    pars.hpv33.prog_rate    = 0.5 # Rate of progression of dysplasia once it is established. This parameter is used as the growth rate within a logistic function that maps durations to progression probabilities
    pars.hpv33.prog_rate_sd = 0.05 # Standard deviation of the progression rate
    pars.hpv33.rel_beta     = 0.26 # Relative transmissibility, current estimate from Harvard model calibration of m2f tx
    pars.hpv33.cancer_prob  = 0.05  # Share of CIN3s that will go on to cancer
    pars.hpv33.imm_boost    = 1.0 # TODO: look for data
    pars.hpv33.sero_prob    = 0.6  # https://www.sciencedirect.com/science/article/pii/S2666679022000027#fig1

    pars.hpv35 = sc.objdict()
    pars.hpv35.dur_precin   = dict(dist='lognormal', par1=6.0/12.4*mean16, par2=0.4) # Multiply the mean duration of HPV16 infection truncated at the time of CIN detection (https://pubmed.ncbi.nlm.nih.gov/17416761/) by a scale factor derived from https://www.ncbi.nlm.nih.gov/pmc/articles/PMC3707974/figure/F1/
    pars.hpv35.dur_dysp     = dict(dist='lognormal', par1=4.0, par2=4.0) # PLACEHOLDERS; INSERT SOURCE
    pars.hpv35.dysp_rate    = 0.3 # Rate of progression to dysplasia. This parameter is used as the growth rate within a logistic function that maps durations to progression probabilities
    pars.hpv35.prog_rate    = 0.5 # Rate of progression of dysplasia once it is established. This parameter is used as the growth rate within a logistic function that maps durations to progression probabilities
    pars.hpv35.prog_rate_sd = 0.05 # Standard deviation of the progression rate
    pars.hpv35.rel_beta     = 0.5 # Relative transmissibility, current estimate from Harvard model calibration of m2f tx
    pars.hpv35.cancer_prob  = 0.05  # Share of CIN3s that will go on to cancer
    pars.hpv35.imm_boost    = 1.0 # TODO: look for data
    pars.hpv35.sero_prob    = 0.6  # Assumption, not provided in https://www.sciencedirect.com/science/article/pii/S2666679022000027#fig1

    pars.hpv45 = sc.objdict()
    pars.hpv45.dur_precin   = dict(dist='lognormal', par1=8.0/12.4*mean16, par2=0.4) # Multiply the mean duration of HPV16 infection truncated at the time of CIN detection (https://pubmed.ncbi.nlm.nih.gov/17416761/) by a scale factor derived from https://www.ncbi.nlm.nih.gov/pmc/articles/PMC3707974/figure/F1/
    pars.hpv45.dur_dysp     = dict(dist='lognormal', par1=3.776, par2=4.0) # PLACEHOLDERS; INSERT SOURCE
    pars.hpv45.dysp_rate    = 1.2 # Rate of progression to dysplasia. This parameter is used as the growth rate within a logistic function that maps durations to progression probabilities
    pars.hpv45.prog_rate    = 0.5 # Rate of progression of dysplasia once it is established. This parameter is used as the growth rate within a logistic function that maps durations to progression probabilities
    pars.hpv45.prog_rate_sd = 0.05 # Standard deviation of the progression rate
    pars.hpv45.rel_beta     = 0.77 # Relative transmissibility, current estimate from Harvard model calibration of m2f tx
    pars.hpv45.cancer_prob  = 0.15  # Share of CIN3s that will go on to cancer
    pars.hpv45.imm_boost    = 1.0 # TODO: look for data
    pars.hpv45.sero_prob    = 0.25  # https://www.sciencedirect.com/science/article/pii/S2666679022000027#fig1

    pars.hpv51 = sc.objdict()
    pars.hpv51.dur_precin   = dict(dist='lognormal', par1=7.4/12.4*mean16, par2=0.4) # Multiply the mean duration of HPV16 infection truncated at the time of CIN detection (https://pubmed.ncbi.nlm.nih.gov/17416761/) by a scale factor derived from https://www.ncbi.nlm.nih.gov/pmc/articles/PMC3707974/figure/F1/
    pars.hpv51.dur_dysp     = dict(dist='lognormal', par1=1.0, par2=2.0) # PLACEHOLDERS; INSERT SOURCE
    pars.hpv51.dysp_rate    = 0.8 # Rate of progression to dysplasia. This parameter is used as the growth rate within a logistic function that maps durations to progression probabilities
    pars.hpv51.prog_rate    = 0.5 # Rate of progression of dysplasia once it is established. This parameter is used as the growth rate within a logistic function that maps durations to progression probabilities
    pars.hpv51.prog_rate_sd = 0.05 # Standard deviation of the progression rate
    pars.hpv51.rel_beta     = 0.5 # Relative transmissibility, current estimate from Harvard model calibration of m2f tx
    pars.hpv51.cancer_prob  = 0.05  # Share of CIN3s that will go on to cancer
    pars.hpv51.imm_boost    = 1.0 # TODO: look for data
    pars.hpv51.sero_prob    = 0.6  # Assumption, not provided in https://www.sciencedirect.com/science/article/pii/S2666679022000027#fig1

    pars.hpv52 = sc.objdict()
    pars.hpv52.dur_precin   = dict(dist='lognormal', par1=11.7/12.4*mean16, par2=0.4) # Multiply the mean duration of HPV16 infection truncated at the time of CIN detection (https://pubmed.ncbi.nlm.nih.gov/17416761/) by a scale factor derived from https://www.ncbi.nlm.nih.gov/pmc/articles/PMC3707974/figure/F1/
    pars.hpv52.dur_dysp     = dict(dist='lognormal', par1=1.0, par2=2.0) # PLACEHOLDERS; INSERT SOURCE
    pars.hpv52.dysp_rate    = 0.8 # Rate of progression to dysplasia. This parameter is used as the growth rate within a logistic function that maps durations to progression probabilities
    pars.hpv52.prog_rate    = 0.5 # Rate of progression of dysplasia once it is established. This parameter is used as the growth rate within a logistic function that maps durations to progression probabilities
    pars.hpv52.prog_rate_sd = 0.05 # Standard deviation of the progression rate
    pars.hpv52.rel_beta     = 0.623 # Relative transmissibility, current estimate from Harvard model calibration of m2f tx
    pars.hpv52.cancer_prob  = 0.05  # Share of CIN3s that will go on to cancer
    pars.hpv52.imm_boost    = 1.0 # TODO: look for data
    pars.hpv52.sero_prob    = 0.5  # https://www.sciencedirect.com/science/article/pii/S2666679022000027#fig1

    pars.hpv56 = sc.objdict()
    pars.hpv56.dur_precin   = dict(dist='lognormal', par1=11.2/12.4*mean16, par2=0.4) # Multiply the mean duration of HPV16 infection truncated at the time of CIN detection (https://pubmed.ncbi.nlm.nih.gov/17416761/) by a scale factor derived from https://www.ncbi.nlm.nih.gov/pmc/articles/PMC3707974/figure/F1/
    pars.hpv56.dur_dysp     = dict(dist='lognormal', par1=3.0, par2=2.0) # PLACEHOLDERS; INSERT SOURCE
    pars.hpv56.dysp_rate    = 0.8 # Rate of progression to dysplasia. This parameter is used as the growth rate within a logistic function that maps durations to progression probabilities
    pars.hpv56.prog_rate    = 0.5 # Rate of progression of dysplasia once it is established. This parameter is used as the growth rate within a logistic function that maps durations to progression probabilities
    pars.hpv56.prog_rate_sd = 0.05 # Standard deviation of the progression rate
    pars.hpv56.rel_beta     = 0.6 # Relative transmissibility, current estimate from Harvard model calibration of m2f tx
    pars.hpv56.cancer_prob  = 0.15  # Share of CIN3s that will go on to cancer
    pars.hpv56.imm_boost    = 1.0 # TODO: look for data
    pars.hpv56.sero_prob    = 0.6  # Assumption, not provided in https://www.sciencedirect.com/science/article/pii/S2666679022000027#fig1

    pars.hpv58 = sc.objdict()
    pars.hpv58.dur_precin   = dict(dist='lognormal', par1=9.7/12.4*mean16, par2=0.4) # Multiply the mean duration of HPV16 infection truncated at the time of CIN detection (https://pubmed.ncbi.nlm.nih.gov/17416761/) by a scale factor derived from https://www.ncbi.nlm.nih.gov/pmc/articles/PMC3707974/figure/F1/
    pars.hpv58.dur_dysp     = dict(dist='lognormal', par1=3.0, par2=2.0) # PLACEHOLDERS; INSERT SOURCE
    pars.hpv58.dysp_rate    = 0.8 # Rate of progression to dysplasia. This parameter is used as the growth rate within a logistic function that maps durations to progression probabilities
    pars.hpv58.prog_rate    = 0.5 # Rate of progression of dysplasia once it is established. This parameter is used as the growth rate within a logistic function that maps durations to progression probabilities
    pars.hpv58.prog_rate_sd = 0.05 # Standard deviation of the progression rate
    pars.hpv58.rel_beta     = 0.6 # Relative transmissibility, current estimate from Harvard model calibration of m2f tx
    pars.hpv58.cancer_prob  = 0.15  # Share of CIN3s that will go on to cancer
    pars.hpv58.imm_boost    = 1.0 # TODO: look for data
    pars.hpv58.sero_prob    = 0.65  # Assumption, not provided in https://www.sciencedirect.com/science/article/pii/S2666679022000027#fig1

    pars.hpv6 = sc.objdict()
    pars.hpv6.dur_precin    = dict(dist='lognormal', par1=8.4/12, par2=0.4) # Duration of HPV infections truncated at the time of CIN detection: https://pubmed.ncbi.nlm.nih.gov/17416761/
    pars.hpv6.dur_dysp      = dict(dist='lognormal', par1=0.5, par2=1.0) # PLACEHOLDERS; INSERT SOURCE
    pars.hpv6.dysp_rate     = 0.01 # Rate of progression to dysplasia. This parameter is used as the growth rate within a logistic function that maps durations to progression probabilities
    pars.hpv6.prog_rate     = 0.05 # Rate of progression of dysplasia once it is established. This parameter is used as the growth rate within a logistic function that maps durations to progression probabilities
    pars.hpv6.prog_rate_sd  = 0.005 # Standard deviation of the progression rate
    pars.hpv6.rel_beta      = 0.8 # Relative transmissibility, generally calibrated to match available type distributions
    pars.hpv6.cancer_prob   = 0.0 # Share of CIN3s that will go on to cancer
    pars.hpv6.imm_boost     = 1.0 # TODO: look for data
    pars.hpv6.sero_prob     = 0.6  # Assumption, not provided in https://www.sciencedirect.com/science/article/pii/S2666679022000027#fig1

    pars.hpv11 = sc.objdict()
    pars.hpv11.dur_precin   = dict(dist='lognormal', par1=8.1/12, par2=0.4)  # Duration of HPV infections truncated at the time of CIN detection: https://pubmed.ncbi.nlm.nih.gov/17416761/
    pars.hpv11.dur_dysp     = dict(dist='lognormal', par1=4.0, par2=1.0) # PLACEHOLDERS; INSERT SOURCE
    pars.hpv11.dysp_rate    = 0.01 # Rate of progression to dysplasia. This parameter is used as the growth rate within a logistic function that maps durations to progression probabilities
    pars.hpv11.prog_rate    = 0.05 # Rate of progression of dysplasia once it is established. This parameter is used as the growth rate within a logistic function that maps durations to progression probabilities
    pars.hpv11.prog_rate_sd = 0.005 # Standard deviation of the progression rate
    pars.hpv11.rel_beta     = 0.5 # Relative transmissibility, generally calibrated to match available type distributions
    pars.hpv11.cancer_prob  = 0.0  # Share of CIN3s that will go on to cancer
    pars.hpv11.imm_boost    = 1.0 # TODO: look for data
    pars.hpv11.sero_prob    = 0.6  # Assumption, not provided in https://www.sciencedirect.com/science/article/pii/S2666679022000027#fig1

    pars.hrhpv = sc.objdict()
    pars.hrhpv.dur_precin   = dict(dist='lognormal', par1=14.4/12.4*mean16, par2=0.4) # placeholder, currently assumed to be the same as for 31
    pars.hrhpv.dur_dysp     = dict(dist='lognormal', par1=23.69, par2=8.0) # placeholder, currently assumed to be the same as for 31
    pars.hrhpv.dysp_rate    = 1.3 # placeholder, currently assumed to be the same as for 31
    pars.hrhpv.prog_rate    = 0.071 # same value as for all oncogenic types
    pars.hrhpv.prog_rate_sd = 0.015 # same value as for all oncogenic types
    pars.hrhpv.rel_beta     = 0.75 # placeholder, currently assumed to be the same as for 31
    pars.hrhpv.cancer_prob  = 0.0026  # Share of CIN3s that will go on to cancer
    pars.hrhpv.imm_boost    = 1.0 # placeholder, currently assumed to be the same as for 31
    pars.hrhpv.sero_prob    = 0.98 # placeholder, currently assumed to be the same as for 31

    pars.lrhpv = sc.objdict()
    pars.lrhpv.dur_precin   = dict(dist='lognormal', par1=8.1/12, par2=0.4)  # placeholder, currently assumed to be the same as for 6
    pars.lrhpv.dur_dysp     = dict(dist='lognormal', par1=4.0, par2=1.0) # placeholder, currently assumed to be the same as for 6
    pars.lrhpv.dysp_rate    = 0.01 # placeholder, currently assumed to be the same as for 6
    pars.lrhpv.prog_rate    = 0.05 # placeholder, currently assumed to be the same as for 6
    pars.lrhpv.prog_rate_sd = 0.005 # placeholder, currently assumed to be the same as for 6
    pars.lrhpv.rel_beta     = 0.5 # placeholder, currently assumed to be the same as for 6
    pars.lrhpv.cancer_prob  = 0.0  # Share of CIN3s that will go on to cancer
    pars.lrhpv.imm_boost    = 1.0 # placeholder, currently assumed to be the same as for 6
    pars.lrhpv.sero_prob    = 0.6  # placeholder, currently assumed to be the same as for 6

    return _get_from_pars(pars, default, key=genotype, defaultkey='hpv16')


def get_cross_immunity(cross_imm_med=None, cross_imm_high=None, default=False, genotype=None):
    '''
    Get the cross immunity between each genotype in a sim
    '''
    pars = dict(
        hpv16 = dict(
            hpv16  = 1.0, # Default for own-immunity
            hpv18 = cross_imm_high,
            hpv31  = cross_imm_high,
            hpv33 = cross_imm_high,
            hpv35 = cross_imm_high,
            hpv45 = cross_imm_high,
            hpv51 = cross_imm_med,
            hpv52 = cross_imm_med,
            hpv56 = cross_imm_med,
            hpv58 = cross_imm_med,
            hpv6 = cross_imm_med,
            hpv11 = cross_imm_med,
            hrhpv = 0.1,
            lrhpv = cross_imm_med
        ),

        hpv18 = dict(
            hpv16=cross_imm_high,
            hpv18=1.0,  # Default for own-immunity
            hpv31=cross_imm_high,
            hpv33=cross_imm_high,
            hpv35=cross_imm_high,
            hpv45=cross_imm_high,
            hpv51=cross_imm_med,
            hpv52=cross_imm_med,
            hpv56=cross_imm_med,
            hpv58=cross_imm_med,
            hpv6=cross_imm_med,
            hpv11=cross_imm_med,
            hrhpv = 0.1,
            lrhpv = cross_imm_med
        ),

        hpv31=dict(
            hpv16=cross_imm_high,
            hpv18=cross_imm_high,
            hpv31=1.0,  # Default for own-immunity
            hpv33=cross_imm_high,
            hpv35=cross_imm_high,
            hpv45=cross_imm_high,
            hpv51=cross_imm_med,
            hpv52=cross_imm_med,
            hpv56=cross_imm_med,
            hpv58=cross_imm_med,
            hpv6=cross_imm_med,
            hpv11=cross_imm_med,
            hrhpv=cross_imm_high,
            lrhpv=cross_imm_med
        ),

        hpv33=dict(
            hpv16=cross_imm_high,
            hpv18=cross_imm_high,
            hpv31=cross_imm_high,
            hpv33=1.0,  # Default for own-immunity
            hpv35=cross_imm_high,
            hpv45=cross_imm_high,
            hpv51=cross_imm_med,
            hpv52=cross_imm_med,
            hpv56=cross_imm_med,
            hpv58=cross_imm_med,
            hpv6=cross_imm_med,
            hpv11=cross_imm_med,
            hrhpv=cross_imm_high,
            lrhpv=cross_imm_med
        ),

        hpv35=dict(
            hpv16=cross_imm_high,
            hpv18=cross_imm_high,
            hpv31=cross_imm_high,
            hpv33=cross_imm_high,
            hpv35=1.0,  # Default for own-immunity
            hpv45=cross_imm_high,
            hpv51=cross_imm_med,
            hpv52=cross_imm_med,
            hpv56=cross_imm_med,
            hpv58=cross_imm_med,
            hpv6=cross_imm_med,
            hpv11=cross_imm_med,
            hrhpv=cross_imm_high,
            lrhpv=cross_imm_med
        ),

        hpv45=dict(
            hpv16=cross_imm_high,
            hpv18=cross_imm_high,
            hpv31=cross_imm_high,
            hpv33=cross_imm_high,
            hpv35=cross_imm_high,
            hpv45=1.0,  # Default for own-immunity
            hpv51=cross_imm_med,
            hpv52=cross_imm_med,
            hpv56=cross_imm_med,
            hpv58=cross_imm_med,
            hpv6=cross_imm_med,
            hpv11=cross_imm_med,
            hrhpv=cross_imm_high,
            lrhpv=cross_imm_med
        ),

        hpv51=dict(
            hpv16=cross_imm_med,
            hpv18=cross_imm_med,
            hpv31=cross_imm_med,
            hpv33=cross_imm_med,
            hpv35=cross_imm_med,
            hpv45=cross_imm_med,
            hpv51=1.0,  # Default for own-immunity
            hpv52=cross_imm_med,
            hpv56=cross_imm_med,
            hpv58=cross_imm_med,
            hpv6=cross_imm_med,
            hpv11=cross_imm_med,
            hrhpv=cross_imm_high,
            lrhpv=cross_imm_med
        ),

        hpv52=dict(
            hpv16=cross_imm_med,
            hpv18=cross_imm_med,
            hpv31=cross_imm_med,
            hpv33=cross_imm_med,
            hpv35=cross_imm_med,
            hpv45=cross_imm_med,
            hpv51=cross_imm_med,
            hpv52=1.0,  # Default for own-immunity
            hpv56=cross_imm_med,
            hpv58=cross_imm_med,
            hpv6=cross_imm_med,
            hpv11=cross_imm_med,
            hrhpv=cross_imm_high,
            lrhpv=cross_imm_med
        ),

        hpv56=dict(
            hpv16=cross_imm_med,
            hpv18=cross_imm_med,
            hpv31=cross_imm_med,
            hpv33=cross_imm_med,
            hpv35=cross_imm_med,
            hpv45=cross_imm_med,
            hpv51=cross_imm_med,
            hpv52=cross_imm_med,
            hpv56=1.0,  # Default for own-immunity
            hpv58=cross_imm_med,
            hpv6=cross_imm_med,
            hpv11=cross_imm_med,
            hrhpv=cross_imm_high,
            lrhpv=cross_imm_med
        ),

        hpv58=dict(
            hpv16=cross_imm_med,
            hpv18=cross_imm_med,
            hpv31=cross_imm_med,
            hpv33=cross_imm_med,
            hpv35=cross_imm_med,
            hpv45=cross_imm_med,
            hpv51=cross_imm_med,
            hpv52=cross_imm_med,
            hpv56=cross_imm_med,
            hpv58=1.0,  # Default for own-immunity
            hpv6=cross_imm_med,
            hpv11=cross_imm_med,
            hrhpv=cross_imm_high,
            lrhpv=cross_imm_med
        ),

        hpv6=dict(
            hpv16=cross_imm_med,
            hpv18=cross_imm_med,
            hpv31=cross_imm_med,
            hpv33=cross_imm_med,
            hpv35=cross_imm_med,
            hpv45=cross_imm_med,
            hpv51=cross_imm_med,
            hpv52=cross_imm_med,
            hpv56=cross_imm_med,
            hpv58=cross_imm_med,
            hpv6=1.0,  # Default for own-immunity
            hpv11=cross_imm_med,
            hrhpv=cross_imm_med,
            lrhpv=cross_imm_high
        ),

        hpv11=dict(
            hpv16=cross_imm_med,
            hpv18=cross_imm_med,
            hpv31=cross_imm_med,
            hpv33=cross_imm_med,
            hpv35=cross_imm_med,
            hpv45=cross_imm_med,
            hpv51=cross_imm_med,
            hpv52=cross_imm_med,
            hpv56=cross_imm_med,
            hpv58=cross_imm_med,
            hpv6=cross_imm_med,
            hpv11=1.0,  # Default for own-immunity
            hrhpv=cross_imm_med,
            lrhpv=cross_imm_high
        ),
        hrhpv=dict(
            hpv16=0.1,
            hpv18=0.1,
            hpv31=cross_imm_med,
            hpv33=cross_imm_med,
            hpv35=cross_imm_med,
            hpv45=cross_imm_med,
            hpv51=cross_imm_med,
            hpv52=cross_imm_med,
            hpv56=cross_imm_med,
            hpv58=cross_imm_med,
            hpv6=cross_imm_med,
            hpv11=cross_imm_med,
            hrhpv=cross_imm_med,
            lrhpv=cross_imm_med
        ),

        lrhpv=dict(
            hpv16=cross_imm_med,
            hpv18=cross_imm_med,
            hpv31=cross_imm_med,
            hpv33=cross_imm_med,
            hpv35=cross_imm_med,
            hpv45=cross_imm_med,
            hpv51=cross_imm_med,
            hpv52=cross_imm_med,
            hpv56=cross_imm_med,
            hpv58=cross_imm_med,
            hpv6=cross_imm_med,
            hpv11=cross_imm_med,
            hrhpv=cross_imm_med,
            lrhpv=1.0# Default for own-immunity
        ),
    )

    return _get_from_pars(pars, default, key=genotype, defaultkey='hpv16')


def get_mixing(network=None):
    '''
    Define defaults for sexual mixing matrices and the proportion of people of each age group
    who have relationships of each type.

    The mixing matrices represent males in the rows and females in the columns.
    Non-zero entires mean that there are some relationships between males/females of the age
    bands in the row/column combination. Entries >1 or <1 can be used to represent relative
    likelihoods of males of a given age cohort partnering with females of that cohort.
    For example, a mixing matrix like the following would mean that males aged 15-30 were twice
    likely to partner with females of age 15-30 compared to females aged 30-50.
        mixing = np.array([
                                #15, 30,
                            [15,  2, 1],
                            [30,  1, 1]])
    Note that the first column of the mixing matrix represents the age bins. The same age bins
    must be used for males and females, i.e. the matrix must be square.

    The proportion of people of each age group who have relationships of each type is
    given by the layer_probs array. The first row represents the age bins, the second row
    represents the proportion of females of each age who have relationships of each type, and
    the third row represents the proportion of males of each age who have relationships of
    each type.
    '''

    if network == 'default':

        mixing = dict(
            m=np.array([
            #       0,  5,  10, 15, 20, 25, 30, 35, 40, 45, 50, 55, 60, 65, 70, 75
            [ 0,    0,  0,  0,  0,  0,  0,  0,  0,  0,  0,  0,  0,  0,  0,  0,  0],
            [ 5,    0,  0,  0,  0,  0,  0,  0,  0,  0,  0,  0,  0,  0,  0,  0,  0],
            [10,    0,  0, .1,  0,  0,  0,  0,  0,  0,  0,  0,  0,  0,  0,  0,  0],
            [15,    0,  0, .1, .1,  0,  0,  0,  0,  0,  0,  0,  0,  0,  0,  0,  0],
            [20,    0,  0, .1, .1, .1, .1,  0,  0,  0,  0,  0,  0,  0,  0,  0,  0],
            [25,    0,  0, .5, .1, .5 ,.1, .1,  0,  0,  0,  0,  0,  0,  0,  0,  0],
            [30,    0,  0,  1, .5, .5, .5, .5, .1,  0,  0,  0,  0,  0,  0,  0,  0],
            [35,    0,  0, .5,  1,  1, .5,  1,  1, .5,  0,  0,  0,  0,  0,  0,  0],
            [40,    0,  0,  0, .5,  1,  1,  1,  1,  1, .5,  0,  0,  0,  0,  0,  0],
            [45,    0,  0,  0,  0, .1,  1,  1,  2,  1,  1, .5,  0,  0,  0,  0,  0],
            [50,    0,  0,  0,  0,  0, .1,  1,  1,  1,  1,  2, .5,  0,  0,  0,  0],
            [55,    0,  0,  0,  0,  0,  0, .1,  1,  1,  1,  1,  2, .5,  0,  0,  0],
            [60,    0,  0,  0,  0,  0,  0,  0, .1, .5,  1,  1,  1,  2, .5,  0,  0],
            [65,    0,  0,  0,  0,  0,  0,  0,  0,  0,  0,  1,  1,  1,  2, .5,  0],
            [70,    0,  0,  0,  0,  0,  0,  0,  0,  0,  0,  0,  1,  1,  1,  1, .5],
            [75,    0,  0,  0,  0,  0,  0,  0,  0,  0,  0,  0,  0,  1,  1,  1,  1],
        ]),
            c=np.array([
            #       0,  5,  10, 15, 20, 25, 30, 35, 40, 45, 50, 55, 60, 65, 70, 75
            [ 0,    0,  0,  0,  0,  0,  0,  0,  0,  0,  0,  0,  0,  0,  0,  0,  0],
            [ 5,    0,  0,  0,  0,  0,  0,  0,  0,  0,  0,  0,  0,  0,  0,  0,  0],
            [10,    0,  0,  1,  0,  0,  0,  0,  0,  0,  0,  0,  0,  0,  0,  0,  0],
            [15,    0,  0,  1,  1,  1,  1,  0,  0,  0,  0,  0,  0,  0,  0,  0,  0],
            [20,    0,  0, .5,  1,  1,  1,  1,  0,  0,  0,  0,  0,  0,  0,  0,  0],
            [25,    0,  0,  0,  1,  1,  1,  1, .5,  0,  0,  0,  0,  0,  0,  0,  0],
            [30,    0,  0,  0, .5,  1,  1,  1, .5,  0,  0,  0,  0,  0,  0,  0,  0],
            [35,    0,  0,  0, .5,  1,  1,  1,  1, .5,  0,  0,  0,  0,  0,  0,  0],
            [40,    0,  0,  0,  0, .1,  1,  1,  1,  1, .5,  0,  0,  0,  0,  0,  0],
            [45,    0,  0,  0,  0,  0, .5,  1,  1,  1,  1, .5,  0,  0,  0,  0,  0],
            [50,    0,  0,  0,  0,  0, .1, .5, .5,  1,  1,  1, .5,  0,  0,  0,  0],
            [55,    0,  0,  0,  0,  0,  0,  0, .1, .5, .5,  1,  1, .5,  0,  0,  0],
            [60,    0,  0,  0,  0,  0,  0,  0,  0, .1, .1,  1,  1,  1, .5,  0,  0],
            [65,    0,  0,  0,  0,  0,  0,  0,  0,  0, .1,  1,  1,  1,  2, .5,  0],
            [70,    0,  0,  0,  0,  0,  0,  0,  0,  0,  0, .1,  1,  1,  1,  1, .5],
            [75,    0,  0,  0,  0,  0,  0,  0,  0,  0,  0,  0,  0,  1,  1,  1,  1],
        ]),
            o=np.array([
            #       0,  5,  10, 15, 20, 25, 30, 35, 40, 45, 50, 55, 60, 65, 70, 75
            [ 0,    0,  0,  0,  0,  0,  0,  0,  0,  0,  0,  0,  0,  0,  0,  0,  0],
            [ 5,    0,  0,  0,  0,  0,  0,  0,  0,  0,  0,  0,  0,  0,  0,  0,  0],
            [10,    0,  0,  1,  0,  0,  0,  0,  0,  0,  0,  0,  0,  0,  0,  0,  0],
            [15,    0,  0,  1,  1, .5,  0,  0,  0,  0,  0,  0,  0,  0,  0,  0,  0],
            [20,    0,  0, .5,  1,  1, .5,  0,  0,  0,  0,  0,  0,  0,  0,  0,  0],
            [25,    0,  0,  0,  1,  1,  1, .5,  0,  0,  0,  0,  0,  0,  0,  0,  0],
            [30,    0,  0,  0,  0,  1,  1,  1, .5,  0,  0,  0,  0,  0,  0,  0,  0],
            [35,    0,  0,  0,  0,  1,  1,  1,  1, .5,  0,  0,  0,  0,  0,  0,  0],
            [40,    0,  0,  0,  0,  0,  1,  1,  1,  1, .5,  0,  0,  0,  0,  0,  0],
            [45,    0,  0,  0,  0,  0,  1,  1,  1,  1,  1, .5,  0,  0,  0,  0,  0],
            [50,    0,  0,  0,  0,  0,  0,  1,  1,  1,  1,  1, .5,  0,  0,  0,  0],
            [55,    0,  0,  0,  0,  0,  0,  0,  1,  1,  1,  1,  1, .5,  0,  0,  0],
            [60,    0,  0,  0,  0,  0,  0,  0,  0,  1,  1,  1,  1,  1, .5,  0,  0],
            [65,    0,  0,  0,  0,  0,  0,  0,  0,  0,  1,  1,  1,  1,  2, .5,  0],
            [70,    0,  0,  0,  0,  0,  0,  0,  0,  0,  0,  1,  1,  1,  1,  1, .5],
            [75,    0,  0,  0,  0,  0,  0,  0,  0,  0,  0,  0,  1,  1,  1,  1,  1],
        ]),
        )

        layer_probs = dict(
            m=np.array([
                [ 0,  5,    10,    15,   20,   25,   30,   35,    40,    45,    50,   55,   60,   65,   70,   75],
                [ 0,  0,  0.04,   0.1,  0.1,  0.5,  0.6,  0.7,  0.75,  0.65,  0.55,  0.4,  0.4,  0.4,  0.4,  0.4], # Share of females of each age who are married
                [ 0,  0,  0.01,  0.01,  0.1,  0.5,  0.6,  0.7,  0.70,  0.70,  0.70,  0.8,  0.7,  0.6,  0.5,  0.6]] # Share of males of each age who are married
            ),
            c=np.array([
                [ 0,  5,    10,    15,   20,   25,   30,   35,    40,    45,    50,   55,   60,   65,   70,   75],
                [ 0,  0,  0.10,   0.5,  0.8,  0.6,  0.6,  0.5,   0.2,  0.05,  0.01, 0.01, 0.01, 0.01, 0.01, 0.01], # Share of females of each age having casual relationships
                [ 0,  0,  0.05,   0.2,  0.8,  0.6,  0.6,  0.5,   0.5,   0.4,   0.3,  0.1, 0.05, 0.01, 0.01, 0.01]], # Share of males of each age having casual relationships
            ),
            o=np.array([
                [ 0,  5,    10,    15,   20,   25,   30,   35,    40,    45,    50,   55,   60,   65,   70,   75],
                [ 0,  0,  0.01,  0.05, 0.05, 0.04, 0.03, 0.02,  0.01,  0.01,  0.01, 0.01, 0.01, 0.01, 0.01, 0.01], # Share of females of each age having one-off relationships
                [ 0,  0,  0.01,  0.01, 0.01, 0.02, 0.03, 0.04,  0.05,  0.05,  0.03, 0.02, 0.01, 0.01, 0.01, 0.01]], # Share of males of each age having one-off relationships
            ),
        )

    elif network == 'random':
        mixing = dict(
            a=np.array([
            #       0,  5,  10, 15, 20, 25, 30, 35, 40, 45, 50, 55, 60, 65, 70, 75
            [ 0,    0,  0,  0,  0,  0,  0,  0,  0,  0,  0,  0,  0,  0,  0,  0,  0],
            [ 5,    0,  0,  0,  0,  0,  0,  0,  0,  0,  0,  0,  0,  0,  0,  0,  0],
            [10,    0,  0,  1,  0,  0,  0,  0,  0,  0,  0,  0,  0,  0,  0,  0,  0],
            [15,    0,  0,  1,  1, .5,  0,  0,  0,  0,  0,  0,  0,  0,  0,  0,  0],
            [20,    0,  0, .5,  1,  1, .5,  0,  0,  0,  0,  0,  0,  0,  0,  0,  0],
            [25,    0,  0,  0,  1,  1,  1, .5,  0,  0,  0,  0,  0,  0,  0,  0,  0],
            [30,    0,  0,  0,  0,  1,  1,  1, .5,  0,  0,  0,  0,  0,  0,  0,  0],
            [35,    0,  0,  0,  0,  1,  1,  1,  1, .5,  0,  0,  0,  0,  0,  0,  0],
            [40,    0,  0,  0,  0,  0,  1,  1,  1,  1, .5,  0,  0,  0,  0,  0,  0],
            [45,    0,  0,  0,  0,  0,  1,  1,  1,  1,  1, .5,  0,  0,  0,  0,  0],
            [50,    0,  0,  0,  0,  0,  0,  1,  1,  1,  1,  1, .5,  0,  0,  0,  0],
            [55,    0,  0,  0,  0,  0,  0,  0,  1,  1,  1,  1,  1, .5,  0,  0,  0],
            [60,    0,  0,  0,  0,  0,  0,  0,  0,  1,  1,  1,  1,  1, .5,  0,  0],
            [65,    0,  0,  0,  0,  0,  0,  0,  0,  0,  1,  1,  1,  1,  2, .5,  0],
            [70,    0,  0,  0,  0,  0,  0,  0,  0,  0,  0,  1,  1,  1,  1,  1, .5],
            [75,    0,  0,  0,  0,  0,  0,  0,  0,  0,  0,  0,  1,  1,  1,  1,  1],
        ])
        )
        layer_probs = dict(
            a=np.array([
                [ 0,  5,    10,    15,   20,   25,   30,   35,    40,    45,    50,   55,   60,   65,   70,   75],
                [ 0,  0,  0.04,   0.2,  0.6,  0.8,  0.8,  0.8,  0.75,  0.65,  0.55,  0.4,  0.4,  0.4,  0.4,  0.4], # Share of females of each age who are married
                [ 0,  0,  0.01,  0.01,  0.2,  0.6,  0.8,  0.9,  0.90,  0.90,  0.90,  0.8,  0.7,  0.6,  0.5,  0.6]] # Share of males of each age who are married
            ))

    else:
        errormsg = f'Network "{network}" not found; the choices at this stage are random and default.'
        raise ValueError(errormsg)

    return mixing, layer_probs



def get_vaccine_dose_pars(default=False, vaccine=None):
    '''
    Define the parameters for each vaccine
    '''

    pars = dict(

        default = dict(
            imm_init  = dict(dist='beta', par1=30, par2=2), # Initial distribution of immunity
            doses     = 1, # Number of doses for this vaccine
            interval  = None, # Interval between doses
            imm_boost=None,  # For vaccines wiht >1 dose, the factor by which each additional boost increases immunity
        ),

        bivalent = dict(
            imm_init=dict(dist='beta', par1=30, par2=2),  # Initial distribution of immunity
            doses=1,  # Number of doses for this vaccine
            interval=None,  # Interval between doses
            imm_boost=None,  # For vaccines wiht >1 dose, the factor by which each additional boost increases immunity
        ),

        bivalent_2dose = dict(
            imm_init=dict(dist='beta', par1=30, par2=2),  # Initial distribution of immunity
            doses=2,  # Number of doses for this vaccine
            interval=0.5,  # Interval between doses in years
            imm_boost=1.2,  # For vaccines wiht >1 dose, the factor by which each additional boost increases immunity
        ),

        bivalent_3dose = dict(
            imm_init=dict(dist='beta', par1=30, par2=2),  # Initial distribution of immunity
            doses=3,  # Number of doses for this vaccine
            interval=[0.2, 0.5],  # Interval between doses in years
            imm_boost=[1.2, 1.1],  # Factor by which each dose increases immunity
        ),

        quadrivalent = dict(
            imm_init=dict(dist='beta', par1=30, par2=2),  # Initial distribution of immunity
            doses=1,  # Number of doses for this vaccine
            interval=None,  # Interval between doses
            imm_boost=None,  # For vaccines wiht >1 dose, the factor by which each additional boost increases immunity
        ),

        nonavalent = dict(
            imm_init=dict(dist='beta', par1=30, par2=2),  # Initial distribution of immunity
            doses=1,  # Number of doses for this vaccine
            interval=None,  # Interval between doses
            imm_boost=None,  # For vaccines wiht >1 dose, the factor by which each additional boost increases immunity
        ),
    )

    return _get_from_pars(pars, default, key=vaccine)


def get_life_expectancy(location, verbose=False):
    '''
    Get life expectancy data by location
    life_expectancy (dict): dictionary storing life expectancy over time by age
    '''
    if location is not None:
        if verbose:
            print(f'Loading location-specific life expectancy data for "{location}" - needed for HIV runs')
        try:
            life_expectancy = hpdata.get_life_expectancy(location=location)
            return life_expectancy
        except ValueError as E:
            errormsg = f'Could not load HIV data for requested location "{location}" ({str(E)})'
            raise NotImplementedError(errormsg)
    else:
        raise NotImplementedError('Cannot load HIV data without a specified location')


def get_hiv_data(location=None, hiv_datafile=None, art_datafile=None, verbose=False):
    '''
    Load HIV incidence and art coverage data, if provided
    ART adherance calculations use life expectancy data to infer lifetime average coverage
    rates for people in different age buckets. To give an example, suppose that ART coverage
    over 2010-2020 is given by:
        art_coverage = [0.23,0.3,0.38,0.43,0.48,0.52,0.57,0.61,0.65,0.68,0.72]
    The average ART adherence in 2010 will be higher for younger cohorts than older ones.
    Someone expected to die within a year would be given an average lifetime ART adherence
    value of 0.23, whereas someone expected to survive >10 years would be given a value of 0.506.

    Args:
        location (str): must be provided if you want to run with HIV dynamics
        hiv_datafile (str):  must be provided if you want to run with HIV dynamics
        art_datafile (str):  must be provided if you want to run with HIV dynamics
        verbose (bool):  whether to print progress

    Returns:
        hiv_inc (dict): dictionary keyed by sex, storing arrays of HIV incidence over time by age
        art_cov (dict): dictionary keyed by sex, storing arrays of ART coverage over time by age
        life_expectancy (dict): dictionary storing life expectancy over time by age
    '''
    
    if hiv_datafile is None and art_datafile is None:
        hiv_incidence_rates, art_adherence = None, None
        
    else:

        # Load data
        life_exp    = get_life_expectancy(location=location, verbose=verbose) # Load the life expectancy data (needed for ART adherance calcs)
        df_inc      = pd.read_csv(hiv_datafile) # HIV incidence
        df_art      = pd.read_csv(art_datafile) # ART coverage
    
        # Process HIV and ART data
        sex_keys = ['Male', 'Female']
        sex_key_map = {'Male': 'm', 'Female': 'f'}
    
        ## Start with incidence file
        years = df_inc['Year'].unique()
        hiv_incidence_rates = dict()
    
        # Processing
        for year in years:
            hiv_incidence_rates[year] = dict()
            for sk in sex_keys:
                sk_out = sex_key_map[sk]
                hiv_incidence_rates[year][sk_out] = np.concatenate(
                    [
                    np.array(df_inc[(df_inc['Year'] == year) & (df_inc['Sex'] == sk_out)][['Age', 'Incidence']], dtype=hpd.default_float),
                    np.array([[150,0]]) # Add another entry so that all older age groups are covered
                    ]
                )
    
        # Now compute ART adherence over time/age
        art_adherence = dict()
        years = df_art['Year'].values
        for i, year in enumerate(years):
    
            # Use the incidence file to determine which age groups we want to calculate ART coverage for
            ages_inc = hiv_incidence_rates[year]['m'][:, 0] # Read in the age groups we have HIV incidence data for
            ages_ex = life_exp[year]['m'][:, 0] # Age groups available in life expectancy file
            ages = np.intersect1d(ages_inc, ages_ex) # Age groups we want to calculate ART coverage for
    
            # Initialize age-specific ART coverage dict and start filling it in
            cov = np.zeros(len(ages), dtype=hpd.default_float)
            for j, age in enumerate(ages):
                idx = np.where(life_exp[year]['f'][:, 0] == age)[0] # Finding life expectancy for this age group/year
                this_life_exp = life_exp[year]['f'][idx, 1] # Pull out value
                last_year = int(year + this_life_exp) # Figure out the year in which this age cohort is expected to die
                year_ind = sc.findnearest(years, last_year) # Get as close to the above year as possible within the data
                if year_ind > i: # Either take the mean of ART coverage from now up until the year of death
                    cov[j] = np.mean(df_art[i:year_ind]['ART Coverage'].values)
                else: # Or, just use ART overage in this year
                    cov[j] = df_art.iloc[year_ind]['ART Coverage']
    
            art_adherence[year] = np.array([ages, cov])

    return hiv_incidence_rates, art_adherence
<|MERGE_RESOLUTION|>--- conflicted
+++ resolved
@@ -33,12 +33,7 @@
     pars['n_agents']        = 20e3      # Number of agents
     pars['total_pop']       = None      # If defined, used for calculating the scale factor
     pars['pop_scale']       = None      # How much to scale the population
-<<<<<<< HEAD
-    pars['use_multiscale']  = True      # Whether to use multiscale modeling
-    pars['ms_agent_ratio']  = 10        # Ratio of scale factor of cancer agents to normal agents -- must be an integer
-=======
     pars['ms_agent_ratio']  = 1         # Ratio of scale factor of cancer agents to normal agents -- must be an integer
->>>>>>> 24b6c535
     pars['network']         = 'default' # What type of sexual network to use -- 'random', 'basic', other options TBC
     pars['location']        = None      # What location to load data from -- default Seattle
     pars['lx']              = None      # Proportion of people alive at the beginning of age interval x
@@ -515,6 +510,7 @@
     Get the cross immunity between each genotype in a sim
     '''
     pars = dict(
+        # All values based roughly on https://academic.oup.com/jnci/article/112/10/1030/5753954 or assumptions
         hpv16 = dict(
             hpv16  = 1.0, # Default for own-immunity
             hpv18 = cross_imm_high,
@@ -808,19 +804,19 @@
             [ 0,    0,  0,  0,  0,  0,  0,  0,  0,  0,  0,  0,  0,  0,  0,  0,  0],
             [ 5,    0,  0,  0,  0,  0,  0,  0,  0,  0,  0,  0,  0,  0,  0,  0,  0],
             [10,    0,  0,  1,  0,  0,  0,  0,  0,  0,  0,  0,  0,  0,  0,  0,  0],
-            [15,    0,  0,  1,  1,  1,  1,  0,  0,  0,  0,  0,  0,  0,  0,  0,  0],
-            [20,    0,  0, .5,  1,  1,  1,  1,  0,  0,  0,  0,  0,  0,  0,  0,  0],
-            [25,    0,  0,  0,  1,  1,  1,  1, .5,  0,  0,  0,  0,  0,  0,  0,  0],
-            [30,    0,  0,  0, .5,  1,  1,  1, .5,  0,  0,  0,  0,  0,  0,  0,  0],
-            [35,    0,  0,  0, .5,  1,  1,  1,  1, .5,  0,  0,  0,  0,  0,  0,  0],
-            [40,    0,  0,  0,  0, .1,  1,  1,  1,  1, .5,  0,  0,  0,  0,  0,  0],
-            [45,    0,  0,  0,  0,  0, .5,  1,  1,  1,  1, .5,  0,  0,  0,  0,  0],
-            [50,    0,  0,  0,  0,  0, .1, .5, .5,  1,  1,  1, .5,  0,  0,  0,  0],
-            [55,    0,  0,  0,  0,  0,  0,  0, .1, .5, .5,  1,  1, .5,  0,  0,  0],
-            [60,    0,  0,  0,  0,  0,  0,  0,  0, .1, .1,  1,  1,  1, .5,  0,  0],
-            [65,    0,  0,  0,  0,  0,  0,  0,  0,  0, .1,  1,  1,  1,  2, .5,  0],
-            [70,    0,  0,  0,  0,  0,  0,  0,  0,  0,  0, .1,  1,  1,  1,  1, .5],
-            [75,    0,  0,  0,  0,  0,  0,  0,  0,  0,  0,  0,  0,  1,  1,  1,  1],
+            [15,    0,  0,  1,  1, 1,  1.0,  0,  0,  0,  0,  0,  0,  0,  0,  0,  0],
+            [20,    0,  0, .5,  1,  1, 1,  1.0,  0,  0,  0,  0,  0,  0,  0,  0,  0],
+            [25,    0,  0,  0,  1,  1,  1, 1.0,  1.0,  0,  0,  0,  0,  0,  0,  0,  0],
+            [30,    0,  0,  0,  .5,  1,  1,  1, .5,  0,  0,  0,  0,  0,  0,  0,  0],
+            [35,    0,  0,  0,  .5,  1,  1,  1,  1, .5,  0,  0,  0,  0,  0,  0,  0],
+            [40,    0,  0,  0,  0,  .5,  1,  1,  1,  1, .5,  0,  0,  0,  0,  0,  0],
+            [45,    0,  0,  0,  0,  0,  1,  1,  1,  1,  1, .5,  0,  0,  0,  0,  0],
+            [50,    0,  0,  0,  0,  0,  0.5,  1,  1,  1,  1,  1, .5,  0,  0,  0,  0],
+            [55,    0,  0,  0,  0,  0,  0,  0,  1,  1,  1,  1,  1, .5,  0,  0,  0],
+            [60,    0,  0,  0,  0,  0,  0,  0,  0,  1,  1,  1,  1,  1, .5,  0,  0],
+            [65,    0,  0,  0,  0,  0,  0,  0,  0,  0,  1,  1,  1,  1,  2, .5,  0],
+            [70,    0,  0,  0,  0,  0,  0,  0,  0,  0,  0,  1,  1,  1,  1,  1, .5],
+            [75,    0,  0,  0,  0,  0,  0,  0,  0,  0,  0,  0,  1,  1,  1,  1,  1],
         ]),
             o=np.array([
             #       0,  5,  10, 15, 20, 25, 30, 35, 40, 45, 50, 55, 60, 65, 70, 75
@@ -851,8 +847,8 @@
             ),
             c=np.array([
                 [ 0,  5,    10,    15,   20,   25,   30,   35,    40,    45,    50,   55,   60,   65,   70,   75],
-                [ 0,  0,  0.10,   0.5,  0.8,  0.6,  0.6,  0.5,   0.2,  0.05,  0.01, 0.01, 0.01, 0.01, 0.01, 0.01], # Share of females of each age having casual relationships
-                [ 0,  0,  0.05,   0.2,  0.8,  0.6,  0.6,  0.5,   0.5,   0.4,   0.3,  0.1, 0.05, 0.01, 0.01, 0.01]], # Share of males of each age having casual relationships
+                [ 0,  0,  0.10,   0.7,  0.8,  0.6,  0.6,  0.5,   0.2,  0.05,  0.01, 0.01, 0.01, 0.01, 0.01, 0.01], # Share of females of each age having casual relationships
+                [ 0,  0,  0.05,   0.7,  0.8,  0.6,  0.6,  0.5,   0.5,   0.4,   0.3,  0.1, 0.05, 0.01, 0.01, 0.01]], # Share of males of each age having casual relationships
             ),
             o=np.array([
                 [ 0,  5,    10,    15,   20,   25,   30,   35,    40,    45,    50,   55,   60,   65,   70,   75],
