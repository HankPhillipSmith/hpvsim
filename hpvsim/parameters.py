'''
Set the parameters for hpvsim.
'''

import numpy as np
import sciris as sc
from .settings import options as hpo # For setting global options
from . import misc as hpm
from . import defaults as hpd
from .data import loaders as hpdata

__all__ = ['make_pars', 'reset_layer_pars', 'get_prognoses']


def make_pars(set_prognoses=False, **kwargs):
    '''
    Create the parameters for the simulation. Typically, this function is used
    internally rather than called by the user; e.g. typical use would be to do
    sim = hp.Sim() and then inspect sim.pars, rather than calling this function
    directly.

    Args:
        version       (str):  if supplied, use parameters from this version
        kwargs        (dict): any additional kwargs are interpreted as parameter names

    Returns:
        pars (dict): the parameters of the simulation
    '''
    pars = {}

    # Population parameters
    pars['pop_size']        = 20e3      # Number of agents
    pars['pop_scale']       = 1         # How much to scale the population
    pars['network']         = 'random'  # What type of sexual network to use -- 'random', 'basic', other options TBC
    pars['location']        = None      # What location to load data from -- default Seattle
    pars['lx']              = None      # Proportion of people alive at the beginning of age interval x
    pars['birth_rates']     = None      # Birth rates, loaded below

    # Initialization parameters
    pars['init_hpv_prev']   = hpd.default_init_prev # Initial prevalence

    # Simulation parameters
    pars['start']           = 2015.         # Start of the simulation
    pars['end']             = None          # End of the simulation
    pars['n_years']         = 10.           # Number of years to run, if end isn't specified
    pars['dt']              = 0.2           # Timestep (in years)
    pars['rand_seed']       = 1             # Random seed, if None, don't reset
    pars['verbose']         = hpo.verbose   # Whether or not to display information during the run -- options are 0 (silent), 0.1 (some; default), 1 (default), 2 (everything)

    # Network parameters, generally initialized after the population has been constructed
    pars['debut']           = dict(f=dict(dist='normal', par1=18.6, par2=2.1), # Location-specific data should be used here if possible
                                   m=dict(dist='normal', par1=19.6, par2=1.8))
    pars['partners']        = None  # The number of concurrent sexual partners for each partnership type
    pars['acts']            = None  # The number of sexual acts for each partnership type per year
    pars['condoms']         = None  # The proportion of acts in which condoms are used for each partnership type
    pars['layer_probs']     = None  # Proportion of the population in each partnership type
    pars['dur_pship']       = None  # Duration of partnerships in each partnership type
    pars['mixing']          = None  # Mixing matrices for storing age differences in partnerships - TODO
    pars['n_partner_types'] = 1  # Number of partnership types - reset below
    # pars['nonactive_by_age']= nonactive_by_age
    # pars['nonactive']       = None 

    # Basic disease transmission parameters
    pars['beta_dist']       = dict(dist='neg_binomial', par1=1.0, par2=1.0, step=0.01) # Distribution to draw individual level transmissibility TODO does this get used? if not remove.
    pars['beta']            = 0.15  # Per-act transmission probability; absolute value, calibrated
    pars['transf2m']        = 1.0   # Relative transmissibility of receptive partners in penile-vaginal intercourse; baseline value
    pars['transm2f']        = 3.69   # Relative transmissibility of insertive partners in penile-vaginal intercourse; based on https://doi.org/10.1038/srep10986: "For vaccination types, the risk of male-to-female transmission was higher than that of female-to-male transmission"

    # Probabilities of disease progression
    pars['rel_cin1_prob'] = 1.0  # Scale factor for proportion of CIN cases
    pars['rel_cin2_prob'] = 1.0  # Scale factor for proportion of CIN cases
    pars['rel_cin3_prob'] = 1.0  # Scale factor for proportion of CIN cases
    pars['rel_cancer_prob'] = 1.0  # Scale factor for proportion of CIN that develop into cancer
    pars['rel_death_prob'] = 1.0  # Scale factor for proportion of cancer cases that result in death
    pars['prognoses'] = None # Arrays of prognoses by duration; this is populated later

    # Parameters used to calculate immunity
    pars['imm_init'] = dict(dist='beta', par1=5, par2=3)  # beta distribution for initial level of immunity following infection clearance
    pars['imm_decay'] = dict(form=None)  # decay rate, with half life in years
    # pars['imm_decay'] = dict(form='exp_decay', init_val=1, half_life=20) # decay rate, with half life in years
    pars['imm_kin'] = None  # Constructed during sim initialization using the nab_decay parameters
    pars['imm_boost'] = []  # Multiplicative factor applied to a person's immunity levels if they get reinfected. No data on this, assumption.
    pars['immunity'] = None  # Matrix of immunity and cross-immunity factors, set by init_immunity() in immunity.py
    pars['immunity_map'] = None  # dictionary mapping the index of immune source to the type of immunity (vaccine vs natural)

    # all genotype properties get populated by user in init_genotypes()
    pars['genotypes'] = []  # Genotypes of the virus; populated by the user below
    pars['genotype_map'] = dict()  # Reverse mapping from number to genotype key
    pars['genotype_pars'] = dict()  # Populated just below

    # Genotype parameters
    pars['n_genotypes'] = 1 # The number of genotypes circulating in the population
    pars['n_imm_sources'] = 1 # The number of immunity sources circulating in the population

    # Vaccine parameters
    pars['vaccine_pars'] = dict()  # Vaccines that are being used; populated during initialization
    pars['vaccine_map'] = dict()  # Reverse mapping from number to vaccine key

    # Parameters determining duration of dysplasia stages
    pars['dur'] = {}
    pars['dur']['none']     = dict(dist='lognormal', par1=2.0, par2=1.0)  # Length of time that HPV is present without dysplasia
    pars['dur']['cin1']     = dict(dist='lognormal', par1=2.0, par2=1.0)  # Duration of CIN1 (mild/very mild dysplasia)
    pars['dur']['cin2']     = dict(dist='lognormal', par1=3.0, par2=1.0)  # Duration of CIN2 (moderate dysplasia)
    pars['dur']['cin3']     = dict(dist='lognormal', par1=4.0, par2=1.0)  # Duration of CIN3 (severe dysplasia/in situ carcinoma)
    pars['dur']['cancer']   = dict(dist='lognormal', par1=6.0, par2=3.0)  # Duration of untreated cancer

    # Parameters determining relative transmissibility at each stage of disease
    pars['rel_trans'] = {}
    pars['rel_trans']['none']   = 1 # Baseline value
    pars['rel_trans']['cin1']   = 0.5 # Less transmissible. Assumption, need data
    pars['rel_trans']['cin2']   = 0.2 # Assumption, need data
    pars['rel_trans']['cin3']   = 0.05 # Assumption, need data

    # Efficacy of protection
    pars['eff_condoms']     = 0.8  # The efficacy of condoms; assumption; TODO replace with data

    # Events and interventions
    pars['interventions'] = []   # The interventions present in this simulation; populated by the user
    pars['analyzers']     = []   # Custom analysis functions; populated by the user
    pars['timelimit']     = None # Time limit for the simulation (seconds)
    pars['stopping_func'] = None # A function to call to stop the sim partway through

    # Update with any supplied parameter values and generate things that need to be generated
    pars.update(kwargs)
    reset_layer_pars(pars)
    if set_prognoses: # If not set here, gets set when the population is initialized
        pars['prognoses'] = get_prognoses() # Default to duration-specific prognoses

    return pars


# Define which parameters need to be specified as a dictionary by layer -- define here so it's available at the module level for sim.py
layer_pars = ['partners', 'acts', 'layer_probs', 'dur_pship', 'condoms']


def reset_layer_pars(pars, layer_keys=None, force=False):
    '''
    Helper function to set layer-specific parameters. If layer keys are not provided,
    then set them based on the population type. This function is not usually called
    directly by the user, although it can sometimes be used to fix layer key mismatches
    (i.e. if the contact layers in the population do not match the parameters). More
    commonly, however, mismatches need to be fixed explicitly.

    Args:
        pars (dict): the parameters dictionary
        layer_keys (list): the layer keys of the population, if available
        force (bool): reset the parameters even if they already exist
    '''

    layer_defaults = {}
    # Specify defaults for random -- layer 'a' for 'all'
    layer_defaults['random'] = dict(
        partners    = dict(a=1),    # Default number of concurrent sexual partners; TODO make this a distribution and incorporate zero inflation
        acts        = dict(a=dict(dist='neg_binomial', par1=100,par2=50)),  # Default number of sexual acts per year
        layer_probs = dict(a=1.0),  # Default proportion of the population in each layer
        dur_pship   = dict(a=dict(dist='normal_pos', par1=5,par2=3)),    # Default duration of partnerships
        condoms     = dict(a=0.25),  # Default proportion of acts in which condoms are used
    )

    # Specify defaults for basic sexual network with regular and casual partners
    layer_defaults['basic'] = dict(
        partners    = dict(r=1, c=2),       # Default number of concurrent sexual partners; TODO make this a distribution and incorporate zero inflation
        acts        = dict(r=dict(dist='neg_binomial', par1=80, par2=40),
                           c=dict(dist='neg_binomial', par1=10, par2=5)),
        layer_probs = dict(r=0.7, c=0.4),   # Default proportion of the population in each layer
        dur_pship   = dict(r=dict(dist='normal_pos', par1=10,par2=3),
                           c=dict(dist='normal_pos', par1=2, par2=1)),
        condoms     = dict(r=0.01, c=0.8),  # Default proportion of acts in which condoms are used
    )

    # Choose the parameter defaults based on the population type, and get the layer keys
    try:
        defaults = layer_defaults[pars['network']]
    except Exception as E:
        errormsg = f'Cannot load defaults for population type "{pars["network"]}"'
        raise ValueError(errormsg) from E
    default_layer_keys = list(defaults['acts'].keys()) # All layers should be the same, but use beta_layer for convenience

    # Actually set the parameters
    for pkey in layer_pars:
        par = {} # Initialize this parameter
        default_val = layer_defaults['random'][pkey]['a'] # Get the default value for this parameter

        # If forcing, we overwrite any existing parameter values
        if force:
            par_dict = defaults[pkey] # Just use defaults
        else:
            par_dict = sc.mergedicts(defaults[pkey], pars.get(pkey, None)) # Use user-supplied parameters if available, else default

        # Figure out what the layer keys for this parameter are (may be different between parameters)
        if layer_keys:
            par_layer_keys = layer_keys # Use supplied layer keys
        else:
            par_layer_keys = list(sc.odict.fromkeys(default_layer_keys + list(par_dict.keys())))  # If not supplied, use the defaults, plus any extra from the par_dict; adapted from https://www.askpython.com/python/remove-duplicate-elements-from-list-python

        # Construct this parameter, layer by layer
        for lkey in par_layer_keys: # Loop over layers
            par[lkey] = par_dict.get(lkey, default_val) # Get the value for this layer if available, else use the default for random
        pars[pkey] = par # Save this parameter to the dictionary

    # Finally, update the number of partnership types
    pars['n_partner_types'] = len(par_layer_keys)

    return


def get_prognoses():
    '''
    Return the default parameter values for prognoses

    The prognosis probabilities are conditional given the previous disease state.

    Returns:
        prog_pars (dict): the dictionary of prognosis probabilities
    '''

    prognoses = dict(
<<<<<<< HEAD
        duration_cutoffs  = np.array([0,        1,          2,          3,          4]),     # Duration cutoffs (lower limits)
        cin1_probs        = np.array([0.015,    0.05655,    0.10800,    0.50655,    0.70]),   # Conditional probability of developing CIN1 given HPV infection
        cin2_probs        = np.array([0.015,    0.0655,     0.1080,     0.60655,    0.90]),   # Conditional probability of developing CIN2 given CIN1
        cin3_probs        = np.array([0.15,     0.655,      0.80,       0.855,      0.90]),   # Conditional probability of developing CIN3 given CIN2
        cancer_probs      = np.array([0.0055,   0.0655,     0.2080,     0.50655,    0.90]),   # Conditional probability of developing cancer given CIN3
        death_probs       = np.array([0.0015,   0.00655,    0.02080,    0.20655,    0.70]),   # Conditional probability of dying from cancer given cancer
=======
        duration_cutoffs  = np.array([0,       1,          2,          5,          10]),     # Duration cutoffs (lower limits)
        seroconvert_probs = np.array([0.25,    0.5,        0.75,       1.0,        1.0]), # Probability of seroconverting given duration of infection
        cin1_probs        = np.array([0.015,   0.05655,    0.10800,    0.50655,    0.70]),   # Conditional probability of developing CIN1 given HPV infection
        cin2_probs        = np.array([0.015,   0.0655,     0.1080,     0.60655,    0.90]),   # Conditional probability of developing CIN2 given CIN1
        cin3_probs        = np.array([0.15,    0.655,      0.80,       0.855,      0.90]),   # Conditional probability of developing CIN3 given CIN2
        cancer_probs      = np.array([0.0055,  0.0655,     0.2080,     0.50655,    0.90]),   # Conditional probability of developing cancer given CIN3
        death_probs       = np.array([0.0015,  0.00655,    0.02080,    0.20655,    0.70]),   # Conditional probability of dying from cancer given cancer
>>>>>>> 167bb49f
        )

    # Check that lengths match
    expected_len = len(prognoses['duration_cutoffs'])
    for key,val in prognoses.items():
        this_len = len(prognoses[key])
        if this_len != expected_len: # pragma: no cover
            errormsg = f'Lengths mismatch in prognoses: {expected_len} duration bins specified, but key "{key}" has {this_len} entries'
            raise ValueError(errormsg)

    return prognoses


def get_births_deaths(location=None, verbose=1, by_sex=True, overall=False, die=None):
    '''
    Get mortality and fertility data by location if provided, or use default

    Args:
        location (str):  location; if none specified, use default value for XXX
        verbose (bool):  whether to print progress
        by_sex   (bool): whether to get sex-specific death rates (default true)
        overall  (bool): whether to get overall values ie not disaggregated by sex (default false)

    Returns:
        lx (dict): dictionary keyed by sex, storing arrays of lx - the number of people who survive to age x
        birth_rates (arr): array of crude birth rates by year
    '''

    birth_rates = hpd.default_birth_rates
    lx = hpd.default_lx
    if location is not None:
        if verbose:
            print(f'Loading location-specific demographic data for "{location}"')
        try:
            lx          = hpdata.get_death_rates(location=location, by_sex=by_sex, overall=overall)
            birth_rates = hpdata.get_birth_rates(location=location)
        except ValueError as E:
            warnmsg = f'Could not load demographic data for requested location "{location}" ({str(E)}), using default'
            hpm.warn(warnmsg, die=die)

    # Process the 85+ age group
    for sex in ['m','f']:
        if lx[sex][-1][0] == 85:
            last_val = lx[sex][-1][-1] # Save the last value
            lx[sex] = np.delete(lx[sex], -1, 0) # Remove the last row
            # Break this 15 year age bracket into 3x 5 year age brackets
            s85_89  = np.array([[85, 89, int(last_val*.7)]])
            s90_99  = np.array([[90, 99, int(last_val*.7*.5)]])
            s100    = np.array([[100, 110, 0]])
            lx[sex] = np.concatenate([lx[sex], s85_89, s90_99, s100])

    return birth_rates, lx



#%% Genotype/immunity parameters and functions

def get_genotype_choices():
    '''
    Define valid genotype names
    '''
    # List of choices available
    choices = {
        'hpv16':  ['hpv16', '16'],
        'hpv18': ['hpv18', '18'],
        'hpv6':  ['hpv6', '6'],
        'hpv11': ['hpv11', '11'],
        'hpv31': ['hpv31', '31'],
        'hpv33': ['hpv33', '33'],
        'hpv45': ['hpv45', '45'],
        'hpv52': ['hpv52', '52'],
        'hpv58': ['hpv58', '58'],
        'hpvlo': ['hpvlo', 'low', 'low-risk'],
        'hpvhi': ['hpvhi', 'high', 'high-risk'],
        'hpvhi5': ['hpvhi5', 'high5'],
    }
    mapping = {name:key for key,synonyms in choices.items() for name in synonyms} # Flip from key:value to value:key
    return choices, mapping

def get_vaccine_choices():
    '''
    Define valid pre-defined vaccine names
    '''
    # List of choices currently available: new ones can be added to the list along with their aliases
    choices = {
        'default': ['default', None],
        'bivalent':  ['bivalent', 'hpv2', 'cervarix'],
        'quadrivalent': ['quadrivalent', 'hpv4', 'gardasil'],
        'nonavalent': ['nonavalent', 'hpv9', 'cervarix9'],
    }
    mapping = {name:key for key,synonyms in choices.items() for name in synonyms} # Flip from key:value to value:key
    return choices, mapping


def _get_from_pars(pars, default=False, key=None, defaultkey='default'):
    ''' Helper function to get the right output from genotype functions '''

    # If a string was provided, interpret it as a key and swap
    if isinstance(default, str):
        key, default = default, key

    # Handle output
    if key is not None:
        try:
            return pars[key]
        except Exception as E:
            errormsg = f'Key "{key}" not found; choices are: {sc.strjoin(pars.keys())}'
            raise sc.KeyNotFoundError(errormsg) from E
    elif default:
        return pars[defaultkey]
    else:
        return pars


def get_genotype_pars(default=False, genotype=None):
    '''
    Define the default parameters for the different genotypes
    '''

    dur_dict = sc.objdict()
    for stage in ['none', 'cin1', 'cin2', 'cin3']:
        dur_dict[stage] = dict()

    pars = sc.objdict()

    pars.hpv16 = sc.objdict()
    pars.hpv16.dur = dict()
    pars.hpv16.dur['none']      = dict(dist='lognormal', par1=2.0, par2=1.0) # PLACEHOLDERS; INSERT SOURCE
    pars.hpv16.dur['cin1']      = dict(dist='lognormal', par1=2.0, par2=1.0) # PLACEHOLDERS; INSERT SOURCE
    pars.hpv16.dur['cin2']      = dict(dist='lognormal', par1=2.0, par2=1.0) # PLACEHOLDERS; INSERT SOURCE
    pars.hpv16.dur['cin3']      = dict(dist='lognormal', par1=2.0, par2=1.0) # PLACEHOLDERS; INSERT SOURCE
    pars.hpv16.rel_beta         = 1.0 # Transmission was relatively homogeneous across HPV genotypes, alpha species, and oncogenic risk categories -- doi: 10.2196/11284
    pars.hpv16.rel_cin1_prob    = 1.0 # Set this value to zero for non-carcinogenic genotypes
    pars.hpv16.rel_cin2_prob    = 1.0 # Set this value to zero for non-carcinogenic genotypes
    pars.hpv16.rel_cin3_prob    = 1.0 # Set this value to zero for non-carcinogenic genotypes
    pars.hpv16.rel_cancer_prob  = 1.0 # Set this value to zero for non-carcinogenic genotypes
    pars.hpv16.imm_boost        = 1.0 # TODO: look for data

    pars.hpv18 = sc.objdict()
    pars.hpv18.dur = dict()
    pars.hpv18.dur['none']      = dict(dist='lognormal', par1=2.0, par2=1.0) # PLACEHOLDERS; INSERT SOURCE
    pars.hpv18.dur['cin1']      = dict(dist='lognormal', par1=2.0, par2=1.0) # PLACEHOLDERS; INSERT SOURCE
    pars.hpv18.dur['cin2']      = dict(dist='lognormal', par1=2.0, par2=1.0) # PLACEHOLDERS; INSERT SOURCE
    pars.hpv18.dur['cin3']      = dict(dist='lognormal', par1=2.0, par2=1.0) # PLACEHOLDERS; INSERT SOURCE
    pars.hpv18.rel_beta         = 1.0 # Transmission was relatively homogeneous across HPV genotypes, alpha species, and oncogenic risk categories -- doi: 10.2196/11284
    pars.hpv18.rel_cin1_prob    = 1.0 # Set this value to zero for non-carcinogenic genotypes
    pars.hpv18.rel_cin2_prob    = 1.0 # Set this value to zero for non-carcinogenic genotypes
    pars.hpv18.rel_cin3_prob    = 1.0 # Set this value to zero for non-carcinogenic genotypes
    pars.hpv18.rel_cancer_prob  = 1.0 # Set this value to zero for non-carcinogenic genotypes
    pars.hpv18.imm_boost        = 1.0 # TODO: look for data

    pars.hpv31 = sc.objdict()
    pars.hpv31.dur = dict()
    pars.hpv31.dur['none']      = dict(dist='lognormal', par1=2.0, par2=1.0) # PLACEHOLDERS; INSERT SOURCE
    pars.hpv31.dur['cin1']      = dict(dist='lognormal', par1=2.0, par2=1.0) # PLACEHOLDERS; INSERT SOURCE
    pars.hpv31.dur['cin2']      = dict(dist='lognormal', par1=2.0, par2=1.0) # PLACEHOLDERS; INSERT SOURCE
    pars.hpv31.dur['cin3']      = dict(dist='lognormal', par1=2.0, par2=1.0) # PLACEHOLDERS; INSERT SOURCE
    pars.hpv31.rel_beta         = 1.0 # Transmission was relatively homogeneous across HPV genotypes, alpha species, and oncogenic risk categories -- doi: 10.2196/11284
    pars.hpv31.rel_cin1_prob    = 1.0 # Set this value to zero for non-carcinogenic genotypes
    pars.hpv31.rel_cin2_prob    = 1.0 # Set this value to zero for non-carcinogenic genotypes
    pars.hpv31.rel_cin3_prob    = 1.0 # Set this value to zero for non-carcinogenic genotypes
    pars.hpv31.rel_cancer_prob  = 1.0 # Set this value to zero for non-carcinogenic genotypes
    pars.hpv31.imm_boost        = 1.0 # TODO: look for data

    pars.hpv33 = sc.objdict()
    pars.hpv33.dur = dict()
    pars.hpv33.dur['none']      = dict(dist='lognormal', par1=2.0, par2=1.0) # PLACEHOLDERS; INSERT SOURCE
    pars.hpv33.dur['cin1']      = dict(dist='lognormal', par1=2.0, par2=1.0) # PLACEHOLDERS; INSERT SOURCE
    pars.hpv33.dur['cin2']      = dict(dist='lognormal', par1=2.0, par2=1.0) # PLACEHOLDERS; INSERT SOURCE
    pars.hpv33.dur['cin3']      = dict(dist='lognormal', par1=2.0, par2=1.0) # PLACEHOLDERS; INSERT SOURCE
    pars.hpv33.rel_beta         = 1.0 # Transmission was relatively homogeneous across HPV genotypes, alpha species, and oncogenic risk categories -- doi: 10.2196/11284
    pars.hpv33.rel_cin1_prob    = 1.0 # Set this value to zero for non-carcinogenic genotypes
    pars.hpv33.rel_cin2_prob    = 1.0 # Set this value to zero for non-carcinogenic genotypes
    pars.hpv33.rel_cin3_prob    = 1.0 # Set this value to zero for non-carcinogenic genotypes
    pars.hpv33.rel_cancer_prob  = 1.0 # Set this value to zero for non-carcinogenic genotypes
    pars.hpv33.imm_boost        = 1.0 # TODO: look for data

    pars.hpv45 = sc.objdict()
    pars.hpv45.dur = dict()
    pars.hpv45.dur['none']      = dict(dist='lognormal', par1=2.0, par2=1.0) # PLACEHOLDERS; INSERT SOURCE
    pars.hpv45.dur['cin1']      = dict(dist='lognormal', par1=2.0, par2=1.0) # PLACEHOLDERS; INSERT SOURCE
    pars.hpv45.dur['cin2']      = dict(dist='lognormal', par1=2.0, par2=1.0) # PLACEHOLDERS; INSERT SOURCE
    pars.hpv45.dur['cin3']      = dict(dist='lognormal', par1=2.0, par2=1.0) # PLACEHOLDERS; INSERT SOURCE
    pars.hpv45.rel_beta         = 1.0 # Transmission was relatively homogeneous across HPV genotypes, alpha species, and oncogenic risk categories -- doi: 10.2196/11284
    pars.hpv45.rel_cin1_prob    = 1.0 # Set this value to zero for non-carcinogenic genotypes
    pars.hpv45.rel_cin2_prob    = 1.0 # Set this value to zero for non-carcinogenic genotypes
    pars.hpv45.rel_cin3_prob    = 1.0 # Set this value to zero for non-carcinogenic genotypes
    pars.hpv45.rel_cancer_prob  = 1.0 # Set this value to zero for non-carcinogenic genotypes
    pars.hpv45.imm_boost        = 1.0 # TODO: look for data

    pars.hpv52 = sc.objdict()
    pars.hpv52.dur = dict()
    pars.hpv52.dur['none']      = dict(dist='lognormal', par1=2.0, par2=1.0) # PLACEHOLDERS; INSERT SOURCE
    pars.hpv52.dur['cin1']      = dict(dist='lognormal', par1=2.0, par2=1.0) # PLACEHOLDERS; INSERT SOURCE
    pars.hpv52.dur['cin2']      = dict(dist='lognormal', par1=2.0, par2=1.0) # PLACEHOLDERS; INSERT SOURCE
    pars.hpv52.dur['cin3']      = dict(dist='lognormal', par1=2.0, par2=1.0) # PLACEHOLDERS; INSERT SOURCE
    pars.hpv52.rel_beta         = 1.0 # Transmission was relatively homogeneous across HPV genotypes, alpha species, and oncogenic risk categories -- doi: 10.2196/11284
    pars.hpv52.rel_cin1_prob    = 1.0 # Set this value to zero for non-carcinogenic genotypes
    pars.hpv52.rel_cin2_prob    = 1.0 # Set this value to zero for non-carcinogenic genotypes
    pars.hpv52.rel_cin3_prob    = 1.0 # Set this value to zero for non-carcinogenic genotypes
    pars.hpv52.rel_cancer_prob  = 1.0 # Set this value to zero for non-carcinogenic genotypes
    pars.hpv52.imm_boost        = 1.0 # TODO: look for data

    pars.hpv6 = sc.objdict()
    pars.hpv6.dur = dict()
    pars.hpv6.dur['none']       = dict(dist='lognormal', par1=2.0, par2=1.0) # PLACEHOLDERS; INSERT SOURCE
    pars.hpv6.dur['cin1']       = dict(dist='lognormal', par1=2.0, par2=1.0) # PLACEHOLDERS; INSERT SOURCE
    pars.hpv6.dur['cin2']       = dict(dist='lognormal', par1=2.0, par2=1.0) # PLACEHOLDERS; INSERT SOURCE
    pars.hpv6.dur['cin3']       = dict(dist='lognormal', par1=2.0, par2=1.0) # PLACEHOLDERS; INSERT SOURCE
    pars.hpv6.rel_beta          = 1.0 # Transmission was relatively homogeneous across HPV genotypes, alpha species, and oncogenic risk categories -- doi: 10.2196/11284
    pars.hpv6.rel_cin1_prob     = 0.0 # Set this value to zero for non-carcinogenic genotypes
    pars.hpv6.rel_cin2_prob     = 1.0 # Set this value to zero for non-carcinogenic genotypes
    pars.hpv6.rel_cin3_prob     = 1.0 # Set this value to zero for non-carcinogenic genotypes
    pars.hpv6.rel_cancer_prob   = 1.0 # Set this value to zero for non-carcinogenic genotypes
    pars.hpv6.imm_boost         = 1.0 # TODO: look for data

    pars.hpv11 = sc.objdict()
    pars.hpv11.dur = dict()
    pars.hpv11.dur['none']      = dict(dist='lognormal', par1=2.0, par2=1.0) # PLACEHOLDERS; INSERT SOURCE
    pars.hpv11.dur['cin1']      = dict(dist='lognormal', par1=2.0, par2=1.0) # PLACEHOLDERS; INSERT SOURCE
    pars.hpv11.dur['cin2']      = dict(dist='lognormal', par1=2.0, par2=1.0) # PLACEHOLDERS; INSERT SOURCE
    pars.hpv11.dur['cin3']      = dict(dist='lognormal', par1=2.0, par2=1.0) # PLACEHOLDERS; INSERT SOURCE
    pars.hpv11.rel_beta         = 1.0 # Transmission was relatively homogeneous across HPV genotypes, alpha species, and oncogenic risk categories -- doi: 10.2196/11284
    pars.hpv11.rel_cin1_prob    = 0.0 # Set this value to zero for non-carcinogenic genotypes
    pars.hpv11.rel_cin2_prob    = 1.0 # Set this value to zero for non-carcinogenic genotypes
    pars.hpv11.rel_cin3_prob    = 1.0 # Set this value to zero for non-carcinogenic genotypes
    pars.hpv11.rel_cancer_prob  = 1.0 # Set this value to zero for non-carcinogenic genotypes
    pars.hpv11.imm_boost        = 1.0 # TODO: look for data

    pars.hpvlo = sc.objdict()
    pars.hpvlo.dur = dict()
    pars.hpvlo.dur['none']      = dict(dist='lognormal', par1=2.0, par2=1.0) # PLACEHOLDERS; INSERT SOURCE
    pars.hpvlo.dur['cin1']      = dict(dist='lognormal', par1=2.0, par2=1.0) # PLACEHOLDERS; INSERT SOURCE
    pars.hpvlo.dur['cin2']      = dict(dist='lognormal', par1=2.0, par2=1.0) # PLACEHOLDERS; INSERT SOURCE
    pars.hpvlo.dur['cin3']      = dict(dist='lognormal', par1=2.0, par2=1.0) # PLACEHOLDERS; INSERT SOURCE
    pars.hpvlo.rel_beta         = 1.0 # Transmission was relatively homogeneous across HPV genotypes, alpha species, and oncogenic risk categories -- doi: 10.2196/11284
    pars.hpvlo.rel_cin1_prob    = 0.0 # Set this value to zero for non-carcinogenic genotypes
    pars.hpvlo.rel_cin2_prob    = 1.0 # Set this value to zero for non-carcinogenic genotypes
    pars.hpvlo.rel_cin3_prob    = 1.0 # Set this value to zero for non-carcinogenic genotypes
    pars.hpvlo.rel_cancer_prob  = 1.0 # Set this value to zero for non-carcinogenic genotypes
    pars.hpvlo.imm_boost        = 1.0 # TODO: look for data

    pars.hpvhi = sc.objdict()
    pars.hpvhi.dur = dict()
    pars.hpvhi.dur['none']      = dict(dist='lognormal', par1=2.0, par2=1.0) # PLACEHOLDERS; INSERT SOURCE
    pars.hpvhi.dur['cin1']      = dict(dist='lognormal', par1=2.0, par2=1.0) # PLACEHOLDERS; INSERT SOURCE
    pars.hpvhi.dur['cin2']      = dict(dist='lognormal', par1=2.0, par2=1.0) # PLACEHOLDERS; INSERT SOURCE
    pars.hpvhi.dur['cin3']      = dict(dist='lognormal', par1=2.0, par2=1.0) # PLACEHOLDERS; INSERT SOURCE
    pars.hpvhi.rel_beta         = 1.0 # Transmission was relatively homogeneous across HPV genotypes, alpha species, and oncogenic risk categories -- doi: 10.2196/11284
    pars.hpvhi.rel_cin1_prob    = 0.0 # Set this value to zero for non-carcinogenic genotypes
    pars.hpvhi.rel_cin2_prob    = 1.0 # Set this value to zero for non-carcinogenic genotypes
    pars.hpvhi.rel_cin3_prob    = 1.0 # Set this value to zero for non-carcinogenic genotypes
    pars.hpvhi.rel_cancer_prob  = 1.0 # Set this value to zero for non-carcinogenic genotypes
    pars.hpvhi.imm_boost        = 1.0 # TODO: look for data

    pars.hpvhi5 = sc.objdict()
    pars.hpvhi5.dur = dict()
    pars.hpvhi5.dur['none']     = dict(dist='lognormal', par1=2.0, par2=1.0) # PLACEHOLDERS; INSERT SOURCE
    pars.hpvhi5.dur['cin1']     = dict(dist='lognormal', par1=2.0, par2=1.0) # PLACEHOLDERS; INSERT SOURCE
    pars.hpvhi5.dur['cin2']     = dict(dist='lognormal', par1=2.0, par2=1.0) # PLACEHOLDERS; INSERT SOURCE
    pars.hpvhi5.dur['cin3']     = dict(dist='lognormal', par1=2.0, par2=1.0) # PLACEHOLDERS; INSERT SOURCE
    pars.hpvhi5.rel_beta        = 1.0 # Transmission was relatively homogeneous across HPV genotypes, alpha species, and oncogenic risk categories -- doi: 10.2196/11284
    pars.hpvhi5.rel_cin1_prob   = 0.0 # Set this value to zero for non-carcinogenic genotypes
    pars.hpvhi5.rel_cin2_prob   = 1.0 # Set this value to zero for non-carcinogenic genotypes
    pars.hpvhi5.rel_cin3_prob   = 1.0 # Set this value to zero for non-carcinogenic genotypes
    pars.hpvhi5.rel_cancer_prob = 1.0 # Set this value to zero for non-carcinogenic genotypes
    pars.hpvhi5.imm_boost       = 1.0 # TODO: look for data

    return _get_from_pars(pars, default, key=genotype, defaultkey='hpv16')


def get_cross_immunity(default=False, genotype=None):
    '''
    Get the cross immunity between each genotype in a sim
    '''
    pars = dict(

        hpv16 = dict(
            hpv16  = 1.0, # Default for own-immunity
            hpv18 = 0, # Assumption
            hpv31  = 0, # Assumption
            hpv33 = 0, # Assumption
            hpv45 = 0, # Assumption
            hpv52 = 0, # Assumption
            hpv58 = 0, # Assumption
            hpv6 = 0, # Assumption
            hpv11 = 0, # Assumption
            hpvlo = 0, # Assumption
            hpvhi = 0, # Assumption
            hpvhi5 = 0, # Assumption
        ),

        hpv18 = dict(
            hpv16=0,  # Default for own-immunity
            hpv18=1.0,  # Assumption
            hpv31=0,  # Assumption
            hpv33=0,  # Assumption
            hpv45=0,  # Assumption
            hpv52=0,  # Assumption
            hpv58=0,  # Assumption
            hpv6=0,  # Assumption
            hpv11=0,  # Assumption
            hpvlo=0,  # Assumption
            hpvhi=0,  # Assumption
            hpvhi5=0,  # Assumption
        ),

        hpv31=dict(
            hpv16=0,  # Default for own-immunity
            hpv18=0,  # Assumption
            hpv31=1.0,  # Assumption
            hpv33=0,  # Assumption
            hpv45=0,  # Assumption
            hpv52=0,  # Assumption
            hpv58=0,  # Assumption
            hpv6=0,  # Assumption
            hpv11=0,  # Assumption
            hpvlo=0,  # Assumption
            hpvhi=0,  # Assumption
            hpvhi5=0,  # Assumption
        ),

        hpv33=dict(
            hpv16=0,  # Default for own-immunity
            hpv18=0,  # Assumption
            hpv31=0,  # Assumption
            hpv33=1.0,  # Assumption
            hpv45=0,  # Assumption
            hpv52=0,  # Assumption
            hpv58=0,  # Assumption
            hpv6=0,  # Assumption
            hpv11=0,  # Assumption
            hpvlo=0,  # Assumption
            hpvhi=0,  # Assumption
            hpvhi5=0,  # Assumption
        ),

        hpv45=dict(
            hpv16=0,  # Default for own-immunity
            hpv18=0,  # Assumption
            hpv31=0,  # Assumption
            hpv33=0,  # Assumption
            hpv45=1.0,  # Assumption
            hpv52=0,  # Assumption
            hpv58=0,  # Assumption
            hpv6=0,  # Assumption
            hpv11=0,  # Assumption
            hpvlo=0,  # Assumption
            hpvhi=0,  # Assumption
            hpvhi5=0,  # Assumption
        ),

        hpv52=dict(
            hpv16=0,  # Default for own-immunity
            hpv18=0,  # Assumption
            hpv31=0,  # Assumption
            hpv33=0,  # Assumption
            hpv45=0,  # Assumption
            hpv52=1.0,  # Assumption
            hpv58=0,  # Assumption
            hpv6=0,  # Assumption
            hpv11=0,  # Assumption
            hpvlo=0,  # Assumption
            hpvhi=0,  # Assumption
            hpvhi5=0,  # Assumption
        ),

        hpv58=dict(
            hpv16=0,  # Default for own-immunity
            hpv18=0,  # Assumption
            hpv31=0,  # Assumption
            hpv33=0,  # Assumption
            hpv45=0,  # Assumption
            hpv52=1.0,  # Assumption
            hpv58=0,  # Assumption
            hpv6=0,  # Assumption
            hpv11=0,  # Assumption
            hpvlo=0,  # Assumption
            hpvhi=0,  # Assumption
            hpvhi5=0,  # Assumption
        ),

        hpv6=dict(
            hpv16=0,  # Default for own-immunity
            hpv18=0,  # Assumption
            hpv31=0,  # Assumption
            hpv33=0,  # Assumption
            hpv45=0,  # Assumption
            hpv52=0,  # Assumption
            hpv58=0,  # Assumption
            hpv6=1.0,  # Assumption
            hpv11=0,  # Assumption
            hpvlo=0,  # Assumption
            hpvhi=0,  # Assumption
            hpvhi5=0,  # Assumption
        ),

        hpv11=dict(
            hpv16=0,  # Default for own-immunity
            hpv18=0,  # Assumption
            hpv31=0,  # Assumption
            hpv33=0,  # Assumption
            hpv45=0,  # Assumption
            hpv52=0,  # Assumption
            hpv58=0,  # Assumption
            hpv6=0,  # Assumption
            hpv11=1.0,  # Assumption
            hpvlo=0,  # Assumption
            hpvhi=0,  # Assumption
            hpvhi5=0,  # Assumption
        ),

        hpvlo=dict(
            hpv16=0,  # Default for own-immunity
            hpv18=0,  # Assumption
            hpv31=0,  # Assumption
            hpv33=0,  # Assumption
            hpv45=0,  # Assumption
            hpv52=0,  # Assumption
            hpv58=0,  # Assumption
            hpv6=0,  # Assumption
            hpv11=0,  # Assumption
            hpvlo=1.0,  # Assumption
            hpvhi=0,  # Assumption
            hpvhi5=0,  # Assumption
        ),

        hpvhi=dict(
            hpv16=0,  # Default for own-immunity
            hpv18=0,  # Assumption
            hpv31=0,  # Assumption
            hpv33=0,  # Assumption
            hpv45=0,  # Assumption
            hpv52=0,  # Assumption
            hpv58=0,  # Assumption
            hpv6=0,  # Assumption
            hpv11=0,  # Assumption
            hpvlo=0,  # Assumption
            hpvhi=1.0,  # Assumption
            hpvhi5=0,  # Assumption
        ),

        hpvhi5=dict(
            hpv16=0,  # Default for own-immunity
            hpv18=0,  # Assumption
            hpv31=0,  # Assumption
            hpv33=0,  # Assumption
            hpv45=0,  # Assumption
            hpv52=0,  # Assumption
            hpv58=0,  # Assumption
            hpv6=0,  # Assumption
            hpv11=0,  # Assumption
            hpvlo=0,  # Assumption
            hpvhi=0,  # Assumption
            hpvhi5=1.0,  # Assumption

        ),
    )

    return _get_from_pars(pars, default, key=genotype, defaultkey='hpv16')


def get_vaccine_genotype_pars(default=False, vaccine=None):
    '''
    Define the cross-immunity of each vaccine against each genotype
    '''
    pars = dict(

        default = dict(
            hpv16=1,
            hpv18=1,  # Assumption
            hpv31=0,  # Assumption
            hpv33=0,  # Assumption
            hpv45=0,  # Assumption
            hpv52=0,  # Assumption
            hpv58=0,  # Assumption
            hpv6=0,  # Assumption
            hpv11=0,  # Assumption
            hpvlo=0,  # Assumption
            hpvhi=0,  # Assumption
            hpvhi5=0,  # Assumption
        ),

        bivalent = dict(
            hpv16=1,
            hpv18=1,  # Assumption
            hpv31=0,  # Assumption
            hpv33=0,  # Assumption
            hpv45=0,  # Assumption
            hpv52=0,  # Assumption
            hpv58=0,  # Assumption
            hpv6=0,  # Assumption
            hpv11=0,  # Assumption
            hpvlo=0,  # Assumption
            hpvhi=0,  # Assumption
            hpvhi5=0,  # Assumption
        ),

        quadrivalent=dict(
            hpv16=1,
            hpv18=1,  # Assumption
            hpv31=0,  # Assumption
            hpv33=0,  # Assumption
            hpv45=0,  # Assumption
            hpv52=0,  # Assumption
            hpv58=0,  # Assumption
            hpv6=1,  # Assumption
            hpv11=1,  # Assumption
            hpvlo=0,  # Assumption
            hpvhi=0,  # Assumption
            hpvhi5=0,  # Assumption
        ),

        nonavalent=dict(
            hpv16=1,
            hpv18=1,  # Assumption
            hpv31=1,  # Assumption
            hpv33=1,  # Assumption
            hpv45=1,  # Assumption
            hpv52=1,  # Assumption
            hpv58=1,  # Assumption
            hpv6=1,  # Assumption
            hpv11=1,  # Assumption
            hpvlo=0,  # Assumption
            hpvhi=0,  # Assumption
            hpvhi5=1,  # Assumption
        ),
    )

    return _get_from_pars(pars, default=default, key=vaccine)


def get_vaccine_dose_pars(default=False, vaccine=None):
    '''
    Define the parameters for each vaccine
    '''

    pars = dict(

        default = dict(
            imm_init  = dict(dist='beta', par1=30, par2=2), # Initial distribution of immunity
            imm_boost = 2, # Factor by which a dose increases immunity
            doses     = 1, # Number of doses for this vaccine
            interval  = None, # Interval between doses
        ),

        bivalent = dict(
            imm_init=dict(dist='beta', par1=30, par2=2),  # Initial distribution of immunity
            imm_boost=2,  # Factor by which a dose increases immunity
            doses=1,  # Number of doses for this vaccine
            interval=None,  # Interval between doses
        ),

        quadrivalent = dict(
            imm_init=dict(dist='beta', par1=30, par2=2),  # Initial distribution of immunity
            imm_boost=2,  # Factor by which a dose increases immunity
            doses=1,  # Number of doses for this vaccine
            interval=None,  # Interval between doses
        ),

        nonavalent = dict(
            imm_init=dict(dist='beta', par1=30, par2=2),  # Initial distribution of immunity
            imm_boost=2,  # Factor by which a dose increases immunity
            doses=1,  # Number of doses for this vaccine
            interval=None,  # Interval between doses
        ),
    )

    return _get_from_pars(pars, default, key=vaccine)<|MERGE_RESOLUTION|>--- conflicted
+++ resolved
@@ -215,22 +215,13 @@
     '''
 
     prognoses = dict(
-<<<<<<< HEAD
-        duration_cutoffs  = np.array([0,        1,          2,          3,          4]),     # Duration cutoffs (lower limits)
-        cin1_probs        = np.array([0.015,    0.05655,    0.10800,    0.50655,    0.70]),   # Conditional probability of developing CIN1 given HPV infection
-        cin2_probs        = np.array([0.015,    0.0655,     0.1080,     0.60655,    0.90]),   # Conditional probability of developing CIN2 given CIN1
-        cin3_probs        = np.array([0.15,     0.655,      0.80,       0.855,      0.90]),   # Conditional probability of developing CIN3 given CIN2
-        cancer_probs      = np.array([0.0055,   0.0655,     0.2080,     0.50655,    0.90]),   # Conditional probability of developing cancer given CIN3
-        death_probs       = np.array([0.0015,   0.00655,    0.02080,    0.20655,    0.70]),   # Conditional probability of dying from cancer given cancer
-=======
-        duration_cutoffs  = np.array([0,       1,          2,          5,          10]),     # Duration cutoffs (lower limits)
+        duration_cutoffs  = np.array([0,       1,          2,          3,          4]),     # Duration cutoffs (lower limits)
         seroconvert_probs = np.array([0.25,    0.5,        0.75,       1.0,        1.0]), # Probability of seroconverting given duration of infection
         cin1_probs        = np.array([0.015,   0.05655,    0.10800,    0.50655,    0.70]),   # Conditional probability of developing CIN1 given HPV infection
         cin2_probs        = np.array([0.015,   0.0655,     0.1080,     0.60655,    0.90]),   # Conditional probability of developing CIN2 given CIN1
         cin3_probs        = np.array([0.15,    0.655,      0.80,       0.855,      0.90]),   # Conditional probability of developing CIN3 given CIN2
         cancer_probs      = np.array([0.0055,  0.0655,     0.2080,     0.50655,    0.90]),   # Conditional probability of developing cancer given CIN3
         death_probs       = np.array([0.0015,  0.00655,    0.02080,    0.20655,    0.70]),   # Conditional probability of dying from cancer given cancer
->>>>>>> 167bb49f
         )
 
     # Check that lengths match
