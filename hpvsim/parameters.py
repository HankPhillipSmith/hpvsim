'''
Set the parameters for hpvsim.
'''

import numpy as np
import sciris as sc
from .settings import options as hpo # For setting global options
from . import misc as hpm
from . import defaults as hpd
from .data import loaders as hpdata

__all__ = ['make_pars', 'reset_layer_pars', 'get_prognoses']


def make_pars(set_prognoses=False, **kwargs):
    '''
    Create the parameters for the simulation. Typically, this function is used
    internally rather than called by the user; e.g. typical use would be to do
    sim = hp.Sim() and then inspect sim.pars, rather than calling this function
    directly.

    Args:
        version       (str):  if supplied, use parameters from this version
        kwargs        (dict): any additional kwargs are interpreted as parameter names

    Returns:
        pars (dict): the parameters of the simulation
    '''
    pars = {}

    # Population parameters
    pars['pop_size']        = 20e3      # Number of agents
    pars['pop_scale']       = 1         # How much to scale the population
    pars['network']         = 'random'  # What type of sexual network to use -- 'random', 'basic', other options TBC
    pars['location']        = None      # What location to load data from -- default Seattle
    pars['lx']              = None      # Proportion of people alive at the beginning of age interval x
    pars['birth_rates']     = None      # Birth rates, loaded below

    # Initialization parameters
    pars['init_hpv_prev']   = hpd.default_init_prev # Initial prevalence

    # Simulation parameters
    pars['start']           = 2015.         # Start of the simulation
    pars['end']             = None          # End of the simulation
    pars['n_years']         = 10.           # Number of years to run, if end isn't specified
    pars['dt']              = 0.2           # Timestep (in years)
    pars['rand_seed']       = 1             # Random seed, if None, don't reset
    pars['verbose']         = hpo.verbose   # Whether or not to display information during the run -- options are 0 (silent), 0.1 (some; default), 1 (default), 2 (everything)

    # Network parameters, generally initialized after the population has been constructed
    pars['debut']           = dict(f=dict(dist='normal', par1=18.6, par2=2.1), # Location-specific data should be used here if possible
                                   m=dict(dist='normal', par1=19.6, par2=1.8))
    pars['partners']        = None  # The number of concurrent sexual partners for each partnership type
    pars['acts']            = None  # The number of sexual acts for each partnership type per year
    pars['condoms']         = None  # The proportion of acts in which condoms are used for each partnership type
    pars['layer_probs']     = None  # Proportion of the population in each partnership type
    pars['dur_pship']       = None  # Duration of partnerships in each partnership type
    pars['mixing']          = None  # Mixing matrices for storing age differences in partnerships - TODO
    pars['n_partner_types'] = 1  # Number of partnership types - reset below
    # pars['nonactive_by_age']= nonactive_by_age
    # pars['nonactive']       = None 

    # Basic disease transmission parameters
    pars['beta_dist']       = dict(dist='neg_binomial', par1=1.0, par2=1.0, step=0.01) # Distribution to draw individual level transmissibility TODO does this get used? if not remove.
    pars['beta']            = 0.35  # Per-act transmission probability; absolute value, calibrated

    # Probabilities of disease progression
    pars['rel_cin1_prob'] = 1.0  # Scale factor for proportion of CIN cases
    pars['rel_cin2_prob'] = 1.0  # Scale factor for proportion of CIN cases
    pars['rel_cin3_prob'] = 1.0  # Scale factor for proportion of CIN cases
    pars['rel_cancer_prob'] = 1.0  # Scale factor for proportion of CIN that develop into cancer
    pars['rel_death_prob'] = 1.0  # Scale factor for proportion of cancer cases that result in death
    pars['prognoses'] = None # Arrays of prognoses by duration; this is populated later

    # Parameters used to calculate immunity
    pars['imm_init'] = dict(dist='beta', par1=20, par2=1)  # beta distribution for initial level of immunity following infection clearance
<<<<<<< HEAD
    pars['imm_decay'] = dict(form='exp_decay', init_val=1, half_life=20) # decay rate, with half life in YEARS
    pars['imm_kin'] = None  # Constructed during sim initialization using the nab_decay parameters
    pars['imm_boost'] = []  # Multiplicative factor applied to a person's immunity levels if they get reinfected. No data on this, assumption.
=======
    pars['imm_decay'] = dict(infection=dict(form='exp_decay', init_val=1, half_life=5), # decay rate, with half life in YEARS
                             vaccine=dict(form='exp_decay', init_val=1, half_life=20)) # decay rate, with half life in YEARS
    pars['imm_kin'] = None  # Constructed during sim initialization using the nab_decay parameters
    pars['imm_boost'] = 1.  # Multiplicative factor applied to a person's immunity levels if they get reinfected. No data on this, assumption.
>>>>>>> b52c420b
    pars['immunity'] = None  # Matrix of immunity and cross-immunity factors, set by init_immunity() in immunity.py
    pars['immunity_map'] = None  # dictionary mapping the index of immune source to the type of immunity (vaccine vs natural)

    # all genotype properties get populated by user in init_genotypes()
    pars['genotypes'] = []  # Genotypes of the virus; populated by the user below
    pars['genotype_map'] = dict()  # Reverse mapping from number to genotype key
    pars['genotype_pars'] = dict()  # Populated just below

    # Genotype parameters
    pars['n_genotypes'] = 1 # The number of genotypes circulating in the population
    pars['n_imm_sources'] = 1 # The number of immunity sources circulating in the population

    # Vaccine parameters
    pars['vaccine_pars'] = dict()  # Vaccines that are being used; populated during initialization
    pars['vaccine_map'] = dict()  # Reverse mapping from number to vaccine key

    # Parameters determining duration of dysplasia stages
    pars['dur'] = {}
    pars['dur']['none']     = dict(dist='lognormal', par1=2.0, par2=1.0)  # Length of time that HPV is present without dysplasia
    pars['dur']['cin1']     = dict(dist='lognormal', par1=2.0, par2=1.0)  # Duration of CIN1 (mild/very mild dysplasia)
    pars['dur']['cin2']     = dict(dist='lognormal', par1=3.0, par2=1.0)  # Duration of CIN2 (moderate dysplasia)
    pars['dur']['cin3']     = dict(dist='lognormal', par1=4.0, par2=1.0)  # Duration of CIN3 (severe dysplasia/in situ carcinoma)
    pars['dur']['cancer']   = dict(dist='lognormal', par1=6.0, par2=3.0)  # Duration of untreated cancer

    # Efficacy of protection
    pars['eff_condoms']     = 0.8  # The efficacy of condoms; assumption; TODO replace with data

    # Events and interventions
    pars['interventions'] = []   # The interventions present in this simulation; populated by the user
    pars['analyzers']     = []   # Custom analysis functions; populated by the user
    pars['timelimit']     = None # Time limit for the simulation (seconds)
    pars['stopping_func'] = None # A function to call to stop the sim partway through

    # Update with any supplied parameter values and generate things that need to be generated
    pars.update(kwargs)
    reset_layer_pars(pars)
    if set_prognoses: # If not set here, gets set when the population is initialized
        pars['prognoses'] = get_prognoses() # Default to duration-specific prognoses

    return pars


# Define which parameters need to be specified as a dictionary by layer -- define here so it's available at the module level for sim.py
layer_pars = ['partners', 'acts', 'layer_probs', 'dur_pship', 'condoms']


def reset_layer_pars(pars, layer_keys=None, force=False):
    '''
    Helper function to set layer-specific parameters. If layer keys are not provided,
    then set them based on the population type. This function is not usually called
    directly by the user, although it can sometimes be used to fix layer key mismatches
    (i.e. if the contact layers in the population do not match the parameters). More
    commonly, however, mismatches need to be fixed explicitly.

    Args:
        pars (dict): the parameters dictionary
        layer_keys (list): the layer keys of the population, if available
        force (bool): reset the parameters even if they already exist
    '''

    layer_defaults = {}
    # Specify defaults for random -- layer 'a' for 'all'
    layer_defaults['random'] = dict(
        partners    = dict(a=1),    # Default number of concurrent sexual partners; TODO make this a distribution and incorporate zero inflation
        acts        = dict(a=dict(dist='neg_binomial', par1=100,par2=50)),  # Default number of sexual acts per year
        layer_probs = dict(a=1.0),  # Default proportion of the population in each layer
        dur_pship   = dict(a=dict(dist='normal_pos', par1=5,par2=3)),    # Default duration of partnerships
        condoms     = dict(a=0.25),  # Default proportion of acts in which condoms are used
    )

    # Specify defaults for basic sexual network with regular and casual partners
    layer_defaults['basic'] = dict(
        partners    = dict(r=1, c=2),       # Default number of concurrent sexual partners; TODO make this a distribution and incorporate zero inflation
        acts        = dict(r=dict(dist='neg_binomial', par1=80, par2=40),
                           c=dict(dist='neg_binomial', par1=10, par2=5)),
        layer_probs = dict(r=0.7, c=0.4),   # Default proportion of the population in each layer
        dur_pship   = dict(r=dict(dist='normal_pos', par1=10,par2=3),
                           c=dict(dist='normal_pos', par1=2, par2=1)),
        condoms     = dict(r=0.01, c=0.8),  # Default proportion of acts in which condoms are used
    )

    # Choose the parameter defaults based on the population type, and get the layer keys
    try:
        defaults = layer_defaults[pars['network']]
    except Exception as E:
        errormsg = f'Cannot load defaults for population type "{pars["network"]}"'
        raise ValueError(errormsg) from E
    default_layer_keys = list(defaults['acts'].keys()) # All layers should be the same, but use beta_layer for convenience

    # Actually set the parameters
    for pkey in layer_pars:
        par = {} # Initialize this parameter
        default_val = layer_defaults['random'][pkey]['a'] # Get the default value for this parameter

        # If forcing, we overwrite any existing parameter values
        if force:
            par_dict = defaults[pkey] # Just use defaults
        else:
            par_dict = sc.mergedicts(defaults[pkey], pars.get(pkey, None)) # Use user-supplied parameters if available, else default

        # Figure out what the layer keys for this parameter are (may be different between parameters)
        if layer_keys:
            par_layer_keys = layer_keys # Use supplied layer keys
        else:
            par_layer_keys = list(sc.odict.fromkeys(default_layer_keys + list(par_dict.keys())))  # If not supplied, use the defaults, plus any extra from the par_dict; adapted from https://www.askpython.com/python/remove-duplicate-elements-from-list-python

        # Construct this parameter, layer by layer
        for lkey in par_layer_keys: # Loop over layers
            par[lkey] = par_dict.get(lkey, default_val) # Get the value for this layer if available, else use the default for random
        pars[pkey] = par # Save this parameter to the dictionary

    # Finally, update the number of partnership types
    pars['n_partner_types'] = len(par_layer_keys)

    return


def get_prognoses():
    '''
    Return the default parameter values for prognoses

    The prognosis probabilities are conditional given the previous disease state.

    Returns:
        prog_pars (dict): the dictionary of prognosis probabilities
    '''

    prognoses = dict(
        duration_cutoffs  = np.array([0,       1,          2,          5,          10]),     # Duration cutoffs (lower limits)
        seroconvert_probs = np.array([0.25,    0.5,        0.75,       1.0,        1.0]), # Probability of seroconverting given duration of infection
        cin1_probs        = np.array([0.015,   0.05655,    0.10800,    0.50655,    0.70]),   # Conditional probability of developing CIN1 given HPV infection
        cin2_probs        = np.array([0.015,   0.0655,     0.1080,     0.60655,    0.90]),   # Conditional probability of developing CIN2 given CIN1
        cin3_probs        = np.array([0.15,    0.655,      0.80,       0.855,      0.90]),   # Conditional probability of developing CIN3 given CIN2
        cancer_probs      = np.array([0.0055,  0.0655,     0.2080,     0.50655,    0.90]),   # Conditional probability of developing cancer given CIN3
        death_probs       = np.array([0.0015,  0.00655,    0.02080,    0.20655,    0.70]),   # Conditional probability of dying from cancer given cancer
        )

    # Check that lengths match
    expected_len = len(prognoses['duration_cutoffs'])
    for key,val in prognoses.items():
        this_len = len(prognoses[key])
        if this_len != expected_len: # pragma: no cover
            errormsg = f'Lengths mismatch in prognoses: {expected_len} duration bins specified, but key "{key}" has {this_len} entries'
            raise ValueError(errormsg)

    return prognoses


def get_births_deaths(location=None, verbose=1, by_sex=True, overall=False, die=None):
    '''
    Get mortality and fertility data by location if provided, or use default

    Args:
        location (str):  location; if none specified, use default value for XXX
        verbose (bool):  whether to print progress
        by_sex   (bool): whether to get sex-specific death rates (default true)
        overall  (bool): whether to get overall values ie not disaggregated by sex (default false)

    Returns:
        lx (dict): dictionary keyed by sex, storing arrays of lx - the number of people who survive to age x
        birth_rates (arr): array of crude birth rates by year
    '''

    birth_rates = hpd.default_birth_rates
    lx = hpd.default_lx
    if location is not None:
        if verbose:
            print(f'Loading location-specific demographic data for "{location}"')
        try:
            lx          = hpdata.get_death_rates(location=location, by_sex=by_sex, overall=overall)
            birth_rates = hpdata.get_birth_rates(location=location)
        except ValueError as E:
            warnmsg = f'Could not load demographic data for requested location "{location}" ({str(E)}), using default'
            hpm.warn(warnmsg, die=die)

    # Process the 85+ age group
    for sex in ['m','f']:
        if lx[sex][-1][0] == 85:
            last_val = lx[sex][-1][-1] # Save the last value
            lx[sex] = np.delete(lx[sex], -1, 0) # Remove the last row
            # Break this 15 year age bracket into 3x 5 year age brackets
            s85_89  = np.array([[85, 89, int(last_val*.7)]])
            s90_99  = np.array([[90, 99, int(last_val*.7*.5)]])
            s100    = np.array([[100, 110, 0]])
            lx[sex] = np.concatenate([lx[sex], s85_89, s90_99, s100])

    return birth_rates, lx



#%% Genotype/immunity parameters and functions

def get_genotype_choices():
    '''
    Define valid genotype names
    '''
    # List of choices available
    choices = {
        'hpv16':  ['hpv16', '16'],
        'hpv18': ['hpv18', '18'],
        'hpv6':  ['hpv6', '6'],
        'hpv11': ['hpv11', '11'],
        'hpv31': ['hpv31', '31'],
        'hpv33': ['hpv33', '33'],
        'hpv45': ['hpv45', '45'],
        'hpv52': ['hpv52', '52'],
        'hpv58': ['hpv58', '58'],
        'hpvlo': ['hpvlo', 'low', 'low-risk'],
        'hpvhi': ['hpvhi', 'high', 'high-risk'],
        'hpvhi5': ['hpvhi5', 'high5'],
    }
    mapping = {name:key for key,synonyms in choices.items() for name in synonyms} # Flip from key:value to value:key
    return choices, mapping

def get_vaccine_choices():
    '''
    Define valid pre-defined vaccine names
    '''
    # List of choices currently available: new ones can be added to the list along with their aliases
    choices = {
        'default': ['default', None],
        'bivalent':  ['bivalent', 'hpv2', 'cervarix'],
        'quadrivalent': ['quadrivalent', 'hpv4', 'gardasil'],
        'nonavalent': ['nonavalent', 'hpv9', 'cervarix9'],
    }
    mapping = {name:key for key,synonyms in choices.items() for name in synonyms} # Flip from key:value to value:key
    return choices, mapping


def _get_from_pars(pars, default=False, key=None, defaultkey='default'):
    ''' Helper function to get the right output from genotype functions '''

    # If a string was provided, interpret it as a key and swap
    if isinstance(default, str):
        key, default = default, key

    # Handle output
    if key is not None:
        try:
            return pars[key]
        except Exception as E:
            errormsg = f'Key "{key}" not found; choices are: {sc.strjoin(pars.keys())}'
            raise sc.KeyNotFoundError(errormsg) from E
    elif default:
        return pars[defaultkey]
    else:
        return pars


def get_genotype_pars(default=False, genotype=None):
    '''
    Define the default parameters for the different genotypes
    '''
<<<<<<< HEAD
    pars = dict(

        hpv16 = dict(
            rel_beta        = 1.0, # Default values
            rel_cin1_prob    = 1.0,
            rel_cin2_prob=1.0,
            rel_cin3_prob=1.0,
            rel_cancer_prob = 1.0,
            rel_death_prob  = 1.0,
            imm_boost = 1.5
        ),

        hpv18 = dict(
            rel_beta        = 0.8, # Default values
            rel_cin1_prob=1.0,
            rel_cin2_prob=1.0,
            rel_cin3_prob=1.0,
            rel_cancer_prob = 0.8,
            rel_death_prob  = 0.8,
            imm_boost = 1.5
        ),

        hpv31=dict(
            rel_beta=1.0,  # Default values
            rel_cin1_prob=1.0,
            rel_cin2_prob=1.0,
            rel_cin3_prob=1.0,
            rel_cancer_prob=1.0,
            rel_death_prob=1.0,
            imm_boost = 1.5
        ),

        hpv33=dict(
            rel_beta=1.0,  # Default values
            rel_cin1_prob=1.0,
            rel_cin2_prob=1.0,
            rel_cin3_prob=1.0,
            rel_cancer_prob=1.0,
            rel_death_prob=1.0,
            imm_boost = 1.5
        ),

        hpv45=dict(
            rel_beta=1.0,  # Default values
            rel_cin1_prob=1.0,
            rel_cin2_prob=1.0,
            rel_cin3_prob=1.0,
            rel_cancer_prob=1.0,
            rel_death_prob=1.0,
            imm_boost = 1.5
        ),

        hpv52=dict(
            rel_beta=1.0,  # Default values
            rel_cin1_prob=1.0,
            rel_cin2_prob=1.0,
            rel_cin3_prob=1.0,
            rel_cancer_prob=1.0,
            rel_death_prob=1.0,
            imm_boost = 1.5
        ),

        hpv6=dict(
            rel_beta=1.0,  # Default values
            rel_cin1_prob=0,
            rel_cin2_prob=0,
            rel_cin3_prob=0,
            rel_cancer_prob=0,
            rel_death_prob=0,
            imm_boost = 1.5
        ),

        hpv11=dict(
            rel_beta=1.0,  # Default values
            rel_cin1_prob=0,
            rel_cin2_prob=0,
            rel_cin3_prob=0,
            rel_cancer_prob=0,
            rel_death_prob=0,
            imm_boost = 1.5
        ),

        hpvlo=dict(
            rel_beta=1.0,  # Default values
            rel_cin1_prob=0,
            rel_cin2_prob=0,
            rel_cin3_prob=0,
            rel_cancer_prob=0,
            rel_death_prob=0,
            imm_boost = 1.5
        ),

        hpvhi=dict(
            rel_beta=1.0,  # Default values
            rel_cin1_prob=1.0,
            rel_cin2_prob=1.0,
            rel_cin3_prob=1.0,
            rel_cancer_prob=1.0,
            rel_death_prob=1.0,
            imm_boost = 1.5
        ),

        hpvhi5=dict(
            rel_beta=1.0,  # Default values
            rel_cin1_prob=1.0,
            rel_cin2_prob=1.0,
            rel_cin3_prob=1.0,
            rel_cancer_prob=1.0,
            rel_death_prob=1.0,
            imm_boost = 1.5
        ),

    )
=======
    dur_dict = sc.objdict()
    for stage in ['none', 'cin1', 'cin2', 'cin3']:
        dur_dict[stage] = dict()

    pars = sc.objdict()

    pars.hpv16 = sc.objdict()
    pars.hpv16.dur = dict()
    pars.hpv16.dur['none']      = dict(dist='lognormal', par1=2.0, par2=1.0) # PLACEHOLDERS; INSERT SOURCE
    pars.hpv16.dur['cin1']      = dict(dist='lognormal', par1=2.0, par2=1.0) # PLACEHOLDERS; INSERT SOURCE
    pars.hpv16.dur['cin2']      = dict(dist='lognormal', par1=2.0, par2=1.0) # PLACEHOLDERS; INSERT SOURCE
    pars.hpv16.dur['cin3']      = dict(dist='lognormal', par1=2.0, par2=1.0) # PLACEHOLDERS; INSERT SOURCE
    pars.hpv16.rel_beta         = 1.0 # Transmission was relatively homogeneous across HPV genotypes, alpha species, and oncogenic risk categories -- doi: 10.2196/11284
    pars.hpv16.rel_cin1_prob    = 1.0 # Set this value to zero for non-carcinogenic genotypes
    pars.hpv16.rel_cin2_prob    = 1.0 # Set this value to zero for non-carcinogenic genotypes
    pars.hpv16.rel_cin3_prob    = 1.0 # Set this value to zero for non-carcinogenic genotypes
    pars.hpv16.rel_cancer_prob  = 1.0 # Set this value to zero for non-carcinogenic genotypes

    pars.hpv18 = sc.objdict()
    pars.hpv18.dur = dict()
    pars.hpv18.dur['none']      = dict(dist='lognormal', par1=2.0, par2=1.0) # PLACEHOLDERS; INSERT SOURCE
    pars.hpv18.dur['cin1']      = dict(dist='lognormal', par1=2.0, par2=1.0) # PLACEHOLDERS; INSERT SOURCE
    pars.hpv18.dur['cin2']      = dict(dist='lognormal', par1=2.0, par2=1.0) # PLACEHOLDERS; INSERT SOURCE
    pars.hpv18.dur['cin3']      = dict(dist='lognormal', par1=2.0, par2=1.0) # PLACEHOLDERS; INSERT SOURCE
    pars.hpv18.rel_beta         = 1.0 # Transmission was relatively homogeneous across HPV genotypes, alpha species, and oncogenic risk categories -- doi: 10.2196/11284
    pars.hpv18.rel_cin1_prob    = 1.0 # Set this value to zero for non-carcinogenic genotypes
    pars.hpv18.rel_cin2_prob    = 1.0 # Set this value to zero for non-carcinogenic genotypes
    pars.hpv18.rel_cin3_prob    = 1.0 # Set this value to zero for non-carcinogenic genotypes
    pars.hpv18.rel_cancer_prob  = 1.0 # Set this value to zero for non-carcinogenic genotypes

    pars.hpv31 = sc.objdict()
    pars.hpv31.dur = dict()
    pars.hpv31.dur['none']      = dict(dist='lognormal', par1=2.0, par2=1.0) # PLACEHOLDERS; INSERT SOURCE
    pars.hpv31.dur['cin1']      = dict(dist='lognormal', par1=2.0, par2=1.0) # PLACEHOLDERS; INSERT SOURCE
    pars.hpv31.dur['cin2']      = dict(dist='lognormal', par1=2.0, par2=1.0) # PLACEHOLDERS; INSERT SOURCE
    pars.hpv31.dur['cin3']      = dict(dist='lognormal', par1=2.0, par2=1.0) # PLACEHOLDERS; INSERT SOURCE
    pars.hpv31.rel_beta         = 1.0 # Transmission was relatively homogeneous across HPV genotypes, alpha species, and oncogenic risk categories -- doi: 10.2196/11284
    pars.hpv31.rel_cin1_prob    = 1.0 # Set this value to zero for non-carcinogenic genotypes
    pars.hpv31.rel_cin2_prob    = 1.0 # Set this value to zero for non-carcinogenic genotypes
    pars.hpv31.rel_cin3_prob    = 1.0 # Set this value to zero for non-carcinogenic genotypes
    pars.hpv31.rel_cancer_prob  = 1.0 # Set this value to zero for non-carcinogenic genotypes

    pars.hpv33 = sc.objdict()
    pars.hpv33.dur = dict()
    pars.hpv33.dur['none']      = dict(dist='lognormal', par1=2.0, par2=1.0) # PLACEHOLDERS; INSERT SOURCE
    pars.hpv33.dur['cin1']      = dict(dist='lognormal', par1=2.0, par2=1.0) # PLACEHOLDERS; INSERT SOURCE
    pars.hpv33.dur['cin2']      = dict(dist='lognormal', par1=2.0, par2=1.0) # PLACEHOLDERS; INSERT SOURCE
    pars.hpv33.dur['cin3']      = dict(dist='lognormal', par1=2.0, par2=1.0) # PLACEHOLDERS; INSERT SOURCE
    pars.hpv33.rel_beta         = 1.0 # Transmission was relatively homogeneous across HPV genotypes, alpha species, and oncogenic risk categories -- doi: 10.2196/11284
    pars.hpv33.rel_cin1_prob    = 1.0 # Set this value to zero for non-carcinogenic genotypes
    pars.hpv33.rel_cin2_prob    = 1.0 # Set this value to zero for non-carcinogenic genotypes
    pars.hpv33.rel_cin3_prob    = 1.0 # Set this value to zero for non-carcinogenic genotypes
    pars.hpv33.rel_cancer_prob  = 1.0 # Set this value to zero for non-carcinogenic genotypes

    pars.hpv45 = sc.objdict()
    pars.hpv45.dur = dict()
    pars.hpv45.dur['none']      = dict(dist='lognormal', par1=2.0, par2=1.0) # PLACEHOLDERS; INSERT SOURCE
    pars.hpv45.dur['cin1']      = dict(dist='lognormal', par1=2.0, par2=1.0) # PLACEHOLDERS; INSERT SOURCE
    pars.hpv45.dur['cin2']      = dict(dist='lognormal', par1=2.0, par2=1.0) # PLACEHOLDERS; INSERT SOURCE
    pars.hpv45.dur['cin3']      = dict(dist='lognormal', par1=2.0, par2=1.0) # PLACEHOLDERS; INSERT SOURCE
    pars.hpv45.rel_beta         = 1.0 # Transmission was relatively homogeneous across HPV genotypes, alpha species, and oncogenic risk categories -- doi: 10.2196/11284
    pars.hpv45.rel_cin1_prob    = 1.0 # Set this value to zero for non-carcinogenic genotypes
    pars.hpv45.rel_cin2_prob    = 1.0 # Set this value to zero for non-carcinogenic genotypes
    pars.hpv45.rel_cin3_prob    = 1.0 # Set this value to zero for non-carcinogenic genotypes
    pars.hpv45.rel_cancer_prob  = 1.0 # Set this value to zero for non-carcinogenic genotypes

    pars.hpv52 = sc.objdict()
    pars.hpv52.dur = dict()
    pars.hpv52.dur['none']      = dict(dist='lognormal', par1=2.0, par2=1.0) # PLACEHOLDERS; INSERT SOURCE
    pars.hpv52.dur['cin1']      = dict(dist='lognormal', par1=2.0, par2=1.0) # PLACEHOLDERS; INSERT SOURCE
    pars.hpv52.dur['cin2']      = dict(dist='lognormal', par1=2.0, par2=1.0) # PLACEHOLDERS; INSERT SOURCE
    pars.hpv52.dur['cin3']      = dict(dist='lognormal', par1=2.0, par2=1.0) # PLACEHOLDERS; INSERT SOURCE
    pars.hpv52.rel_beta         = 1.0 # Transmission was relatively homogeneous across HPV genotypes, alpha species, and oncogenic risk categories -- doi: 10.2196/11284
    pars.hpv52.rel_cin1_prob    = 1.0 # Set this value to zero for non-carcinogenic genotypes
    pars.hpv52.rel_cin2_prob    = 1.0 # Set this value to zero for non-carcinogenic genotypes
    pars.hpv52.rel_cin3_prob    = 1.0 # Set this value to zero for non-carcinogenic genotypes
    pars.hpv52.rel_cancer_prob  = 1.0 # Set this value to zero for non-carcinogenic genotypes

    pars.hpv6 = sc.objdict()
    pars.hpv6.dur = dict()
    pars.hpv6.dur['none']       = dict(dist='lognormal', par1=2.0, par2=1.0) # PLACEHOLDERS; INSERT SOURCE
    pars.hpv6.dur['cin1']       = dict(dist='lognormal', par1=2.0, par2=1.0) # PLACEHOLDERS; INSERT SOURCE
    pars.hpv6.dur['cin2']       = dict(dist='lognormal', par1=2.0, par2=1.0) # PLACEHOLDERS; INSERT SOURCE
    pars.hpv6.dur['cin3']       = dict(dist='lognormal', par1=2.0, par2=1.0) # PLACEHOLDERS; INSERT SOURCE
    pars.hpv6.rel_beta          = 1.0 # Transmission was relatively homogeneous across HPV genotypes, alpha species, and oncogenic risk categories -- doi: 10.2196/11284
    pars.hpv6.rel_cin1_prob     = 0.0 # Set this value to zero for non-carcinogenic genotypes
    pars.hpv6.rel_cin2_prob    = 1.0 # Set this value to zero for non-carcinogenic genotypes
    pars.hpv6.rel_cin3_prob    = 1.0 # Set this value to zero for non-carcinogenic genotypes
    pars.hpv6.rel_cancer_prob  = 1.0 # Set this value to zero for non-carcinogenic genotypes

    pars.hpv11 = sc.objdict()
    pars.hpv11.dur = dict()
    pars.hpv11.dur['none']      = dict(dist='lognormal', par1=2.0, par2=1.0) # PLACEHOLDERS; INSERT SOURCE
    pars.hpv11.dur['cin1']      = dict(dist='lognormal', par1=2.0, par2=1.0) # PLACEHOLDERS; INSERT SOURCE
    pars.hpv11.dur['cin2']      = dict(dist='lognormal', par1=2.0, par2=1.0) # PLACEHOLDERS; INSERT SOURCE
    pars.hpv11.dur['cin3']      = dict(dist='lognormal', par1=2.0, par2=1.0) # PLACEHOLDERS; INSERT SOURCE
    pars.hpv11.rel_beta         = 1.0 # Transmission was relatively homogeneous across HPV genotypes, alpha species, and oncogenic risk categories -- doi: 10.2196/11284
    pars.hpv11.rel_cin1_prob    = 0.0 # Set this value to zero for non-carcinogenic genotypes
    pars.hpv11.rel_cin2_prob    = 1.0 # Set this value to zero for non-carcinogenic genotypes
    pars.hpv11.rel_cin3_prob    = 1.0 # Set this value to zero for non-carcinogenic genotypes
    pars.hpv11.rel_cancer_prob  = 1.0 # Set this value to zero for non-carcinogenic genotypes

    pars.hpvlo = sc.objdict()
    pars.hpvlo.dur = dict()
    pars.hpvlo.dur['none']      = dict(dist='lognormal', par1=2.0, par2=1.0) # PLACEHOLDERS; INSERT SOURCE
    pars.hpvlo.dur['cin1']      = dict(dist='lognormal', par1=2.0, par2=1.0) # PLACEHOLDERS; INSERT SOURCE
    pars.hpvlo.dur['cin2']      = dict(dist='lognormal', par1=2.0, par2=1.0) # PLACEHOLDERS; INSERT SOURCE
    pars.hpvlo.dur['cin3']      = dict(dist='lognormal', par1=2.0, par2=1.0) # PLACEHOLDERS; INSERT SOURCE
    pars.hpvlo.rel_beta         = 1.0 # Transmission was relatively homogeneous across HPV genotypes, alpha species, and oncogenic risk categories -- doi: 10.2196/11284
    pars.hpvlo.rel_cin1_prob    = 0.0 # Set this value to zero for non-carcinogenic genotypes
    pars.hpvlo.rel_cin2_prob    = 1.0 # Set this value to zero for non-carcinogenic genotypes
    pars.hpvlo.rel_cin3_prob    = 1.0 # Set this value to zero for non-carcinogenic genotypes
    pars.hpvlo.rel_cancer_prob  = 1.0 # Set this value to zero for non-carcinogenic genotypes

    pars.hpvhi = sc.objdict()
    pars.hpvhi.dur = dict()
    pars.hpvhi.dur['none']      = dict(dist='lognormal', par1=2.0, par2=1.0) # PLACEHOLDERS; INSERT SOURCE
    pars.hpvhi.dur['cin1']      = dict(dist='lognormal', par1=2.0, par2=1.0) # PLACEHOLDERS; INSERT SOURCE
    pars.hpvhi.dur['cin2']      = dict(dist='lognormal', par1=2.0, par2=1.0) # PLACEHOLDERS; INSERT SOURCE
    pars.hpvhi.dur['cin3']      = dict(dist='lognormal', par1=2.0, par2=1.0) # PLACEHOLDERS; INSERT SOURCE
    pars.hpvhi.rel_beta         = 1.0 # Transmission was relatively homogeneous across HPV genotypes, alpha species, and oncogenic risk categories -- doi: 10.2196/11284
    pars.hpvhi.rel_cin1_prob    = 0.0 # Set this value to zero for non-carcinogenic genotypes
    pars.hpvhi.rel_cin2_prob    = 1.0 # Set this value to zero for non-carcinogenic genotypes
    pars.hpvhi.rel_cin3_prob    = 1.0 # Set this value to zero for non-carcinogenic genotypes
    pars.hpvhi.rel_cancer_prob  = 1.0 # Set this value to zero for non-carcinogenic genotypes

    pars.hpvhi5 = sc.objdict()
    pars.hpvhi5.dur = dict()
    pars.hpvhi5.dur['none']     = dict(dist='lognormal', par1=2.0, par2=1.0) # PLACEHOLDERS; INSERT SOURCE
    pars.hpvhi5.dur['cin1']     = dict(dist='lognormal', par1=2.0, par2=1.0) # PLACEHOLDERS; INSERT SOURCE
    pars.hpvhi5.dur['cin2']     = dict(dist='lognormal', par1=2.0, par2=1.0) # PLACEHOLDERS; INSERT SOURCE
    pars.hpvhi5.dur['cin3']     = dict(dist='lognormal', par1=2.0, par2=1.0) # PLACEHOLDERS; INSERT SOURCE
    pars.hpvhi5.rel_beta        = 1.0 # Transmission was relatively homogeneous across HPV genotypes, alpha species, and oncogenic risk categories -- doi: 10.2196/11284
    pars.hpvhi5.rel_cin1_prob   = 0.0 # Set this value to zero for non-carcinogenic genotypes
    pars.hpvhi5.rel_cin2_prob   = 1.0 # Set this value to zero for non-carcinogenic genotypes
    pars.hpvhi5.rel_cin3_prob   = 1.0 # Set this value to zero for non-carcinogenic genotypes
    pars.hpvhi5.rel_cancer_prob = 1.0 # Set this value to zero for non-carcinogenic genotypes
>>>>>>> b52c420b

    return _get_from_pars(pars, default, key=genotype, defaultkey='hpv16')


def get_cross_immunity(default=False, genotype=None):
    '''
    Get the cross immunity between each genotype in a sim
    '''
    pars = dict(

        hpv16 = dict(
            hpv16  = 1.0, # Default for own-immunity
            hpv18 = 0, # Assumption
            hpv31  = 0, # Assumption
            hpv33 = 0, # Assumption
            hpv45 = 0, # Assumption
            hpv52 = 0, # Assumption
            hpv58 = 0, # Assumption
            hpv6 = 0, # Assumption
            hpv11 = 0, # Assumption
            hpvlo = 0, # Assumption
            hpvhi = 0, # Assumption
            hpvhi5 = 0, # Assumption
        ),

        hpv18 = dict(
            hpv16=0,  # Default for own-immunity
            hpv18=1.0,  # Assumption
            hpv31=0,  # Assumption
            hpv33=0,  # Assumption
            hpv45=0,  # Assumption
            hpv52=0,  # Assumption
            hpv58=0,  # Assumption
            hpv6=0,  # Assumption
            hpv11=0,  # Assumption
            hpvlo=0,  # Assumption
            hpvhi=0,  # Assumption
            hpvhi5=0,  # Assumption
        ),

        hpv31=dict(
            hpv16=0,  # Default for own-immunity
            hpv18=0,  # Assumption
            hpv31=1.0,  # Assumption
            hpv33=0,  # Assumption
            hpv45=0,  # Assumption
            hpv52=0,  # Assumption
            hpv58=0,  # Assumption
            hpv6=0,  # Assumption
            hpv11=0,  # Assumption
            hpvlo=0,  # Assumption
            hpvhi=0,  # Assumption
            hpvhi5=0,  # Assumption
        ),

        hpv33=dict(
            hpv16=0,  # Default for own-immunity
            hpv18=0,  # Assumption
            hpv31=0,  # Assumption
            hpv33=1.0,  # Assumption
            hpv45=0,  # Assumption
            hpv52=0,  # Assumption
            hpv58=0,  # Assumption
            hpv6=0,  # Assumption
            hpv11=0,  # Assumption
            hpvlo=0,  # Assumption
            hpvhi=0,  # Assumption
            hpvhi5=0,  # Assumption
        ),

        hpv45=dict(
            hpv16=0,  # Default for own-immunity
            hpv18=0,  # Assumption
            hpv31=0,  # Assumption
            hpv33=0,  # Assumption
            hpv45=1.0,  # Assumption
            hpv52=0,  # Assumption
            hpv58=0,  # Assumption
            hpv6=0,  # Assumption
            hpv11=0,  # Assumption
            hpvlo=0,  # Assumption
            hpvhi=0,  # Assumption
            hpvhi5=0,  # Assumption
        ),

        hpv52=dict(
            hpv16=0,  # Default for own-immunity
            hpv18=0,  # Assumption
            hpv31=0,  # Assumption
            hpv33=0,  # Assumption
            hpv45=0,  # Assumption
            hpv52=1.0,  # Assumption
            hpv58=0,  # Assumption
            hpv6=0,  # Assumption
            hpv11=0,  # Assumption
            hpvlo=0,  # Assumption
            hpvhi=0,  # Assumption
            hpvhi5=0,  # Assumption
        ),

        hpv58=dict(
            hpv16=0,  # Default for own-immunity
            hpv18=0,  # Assumption
            hpv31=0,  # Assumption
            hpv33=0,  # Assumption
            hpv45=0,  # Assumption
            hpv52=1.0,  # Assumption
            hpv58=0,  # Assumption
            hpv6=0,  # Assumption
            hpv11=0,  # Assumption
            hpvlo=0,  # Assumption
            hpvhi=0,  # Assumption
            hpvhi5=0,  # Assumption
        ),

        hpv6=dict(
            hpv16=0,  # Default for own-immunity
            hpv18=0,  # Assumption
            hpv31=0,  # Assumption
            hpv33=0,  # Assumption
            hpv45=0,  # Assumption
            hpv52=0,  # Assumption
            hpv58=0,  # Assumption
            hpv6=1.0,  # Assumption
            hpv11=0,  # Assumption
            hpvlo=0,  # Assumption
            hpvhi=0,  # Assumption
            hpvhi5=0,  # Assumption
        ),

        hpv11=dict(
            hpv16=0,  # Default for own-immunity
            hpv18=0,  # Assumption
            hpv31=0,  # Assumption
            hpv33=0,  # Assumption
            hpv45=0,  # Assumption
            hpv52=0,  # Assumption
            hpv58=0,  # Assumption
            hpv6=0,  # Assumption
            hpv11=1.0,  # Assumption
            hpvlo=0,  # Assumption
            hpvhi=0,  # Assumption
            hpvhi5=0,  # Assumption
        ),

        hpvlo=dict(
            hpv16=0,  # Default for own-immunity
            hpv18=0,  # Assumption
            hpv31=0,  # Assumption
            hpv33=0,  # Assumption
            hpv45=0,  # Assumption
            hpv52=0,  # Assumption
            hpv58=0,  # Assumption
            hpv6=0,  # Assumption
            hpv11=0,  # Assumption
            hpvlo=1.0,  # Assumption
            hpvhi=0,  # Assumption
            hpvhi5=0,  # Assumption
        ),

        hpvhi=dict(
            hpv16=0,  # Default for own-immunity
            hpv18=0,  # Assumption
            hpv31=0,  # Assumption
            hpv33=0,  # Assumption
            hpv45=0,  # Assumption
            hpv52=0,  # Assumption
            hpv58=0,  # Assumption
            hpv6=0,  # Assumption
            hpv11=0,  # Assumption
            hpvlo=0,  # Assumption
            hpvhi=1.0,  # Assumption
            hpvhi5=0,  # Assumption
        ),

        hpvhi5=dict(
            hpv16=0,  # Default for own-immunity
            hpv18=0,  # Assumption
            hpv31=0,  # Assumption
            hpv33=0,  # Assumption
            hpv45=0,  # Assumption
            hpv52=0,  # Assumption
            hpv58=0,  # Assumption
            hpv6=0,  # Assumption
            hpv11=0,  # Assumption
            hpvlo=0,  # Assumption
            hpvhi=0,  # Assumption
            hpvhi5=1.0,  # Assumption

        ),
    )

    return _get_from_pars(pars, default, key=genotype, defaultkey='hpv16')


def get_vaccine_genotype_pars(default=False, vaccine=None):
    '''
    Define the cross-immunity of each vaccine against each genotype
    '''
    pars = dict(

        default = dict(
            hpv16=1,
            hpv18=1,  # Assumption
            hpv31=0,  # Assumption
            hpv33=0,  # Assumption
            hpv45=0,  # Assumption
            hpv52=0,  # Assumption
            hpv58=0,  # Assumption
            hpv6=0,  # Assumption
            hpv11=0,  # Assumption
            hpvlo=0,  # Assumption
            hpvhi=0,  # Assumption
            hpvhi5=0,  # Assumption
        ),

        bivalent = dict(
            hpv16=1,
            hpv18=1,  # Assumption
            hpv31=0,  # Assumption
            hpv33=0,  # Assumption
            hpv45=0,  # Assumption
            hpv52=0,  # Assumption
            hpv58=0,  # Assumption
            hpv6=0,  # Assumption
            hpv11=0,  # Assumption
            hpvlo=0,  # Assumption
            hpvhi=0,  # Assumption
            hpvhi5=0,  # Assumption
        ),

        quadrivalent=dict(
            hpv16=1,
            hpv18=1,  # Assumption
            hpv31=0,  # Assumption
            hpv33=0,  # Assumption
            hpv45=0,  # Assumption
            hpv52=0,  # Assumption
            hpv58=0,  # Assumption
            hpv6=1,  # Assumption
            hpv11=1,  # Assumption
            hpvlo=0,  # Assumption
            hpvhi=0,  # Assumption
            hpvhi5=0,  # Assumption
        ),

        nonavalent=dict(
            hpv16=1,
            hpv18=1,  # Assumption
            hpv31=1,  # Assumption
            hpv33=1,  # Assumption
            hpv45=1,  # Assumption
            hpv52=1,  # Assumption
            hpv58=1,  # Assumption
            hpv6=1,  # Assumption
            hpv11=1,  # Assumption
            hpvlo=0,  # Assumption
            hpvhi=0,  # Assumption
            hpvhi5=1,  # Assumption
        ),
    )

    return _get_from_pars(pars, default=default, key=vaccine)


def get_vaccine_dose_pars(default=False, vaccine=None):
    '''
    Define the parameters for each vaccine
    '''

    pars = dict(

        default = dict(
            imm_init  = dict(dist='beta', par1=20, par2=2), # Initial distribution of immunity
            imm_boost = 2, # Factor by which a dose increases immunity
            doses     = 1, # Number of doses for this vaccine
            interval  = None, # Interval between doses
        ),

        bivalent = dict(
            imm_init=dict(dist='beta', par1=20, par2=2),  # Initial distribution of immunity
            imm_boost=2,  # Factor by which a dose increases immunity
            doses=1,  # Number of doses for this vaccine
            interval=None,  # Interval between doses
        ),

        quadrivalent = dict(
            imm_init=dict(dist='beta', par1=20, par2=2),  # Initial distribution of immunity
            imm_boost=2,  # Factor by which a dose increases immunity
            doses=1,  # Number of doses for this vaccine
            interval=None,  # Interval between doses
        ),

        nonavalent = dict(
            imm_init=dict(dist='beta', par1=20, par2=2),  # Initial distribution of immunity
            imm_boost=2,  # Factor by which a dose increases immunity
            doses=1,  # Number of doses for this vaccine
            interval=None,  # Interval between doses
        ),
    )

    return _get_from_pars(pars, default, key=vaccine)<|MERGE_RESOLUTION|>--- conflicted
+++ resolved
@@ -74,16 +74,9 @@
 
     # Parameters used to calculate immunity
     pars['imm_init'] = dict(dist='beta', par1=20, par2=1)  # beta distribution for initial level of immunity following infection clearance
-<<<<<<< HEAD
-    pars['imm_decay'] = dict(form='exp_decay', init_val=1, half_life=20) # decay rate, with half life in YEARS
+    pars['imm_decay'] = dict(form='exp_decay', init_val=1, half_life=20) # decay rate, with half life in years
     pars['imm_kin'] = None  # Constructed during sim initialization using the nab_decay parameters
     pars['imm_boost'] = []  # Multiplicative factor applied to a person's immunity levels if they get reinfected. No data on this, assumption.
-=======
-    pars['imm_decay'] = dict(infection=dict(form='exp_decay', init_val=1, half_life=5), # decay rate, with half life in YEARS
-                             vaccine=dict(form='exp_decay', init_val=1, half_life=20)) # decay rate, with half life in YEARS
-    pars['imm_kin'] = None  # Constructed during sim initialization using the nab_decay parameters
-    pars['imm_boost'] = 1.  # Multiplicative factor applied to a person's immunity levels if they get reinfected. No data on this, assumption.
->>>>>>> b52c420b
     pars['immunity'] = None  # Matrix of immunity and cross-immunity factors, set by init_immunity() in immunity.py
     pars['immunity_map'] = None  # dictionary mapping the index of immune source to the type of immunity (vaccine vs natural)
 
@@ -337,121 +330,7 @@
     '''
     Define the default parameters for the different genotypes
     '''
-<<<<<<< HEAD
-    pars = dict(
-
-        hpv16 = dict(
-            rel_beta        = 1.0, # Default values
-            rel_cin1_prob    = 1.0,
-            rel_cin2_prob=1.0,
-            rel_cin3_prob=1.0,
-            rel_cancer_prob = 1.0,
-            rel_death_prob  = 1.0,
-            imm_boost = 1.5
-        ),
-
-        hpv18 = dict(
-            rel_beta        = 0.8, # Default values
-            rel_cin1_prob=1.0,
-            rel_cin2_prob=1.0,
-            rel_cin3_prob=1.0,
-            rel_cancer_prob = 0.8,
-            rel_death_prob  = 0.8,
-            imm_boost = 1.5
-        ),
-
-        hpv31=dict(
-            rel_beta=1.0,  # Default values
-            rel_cin1_prob=1.0,
-            rel_cin2_prob=1.0,
-            rel_cin3_prob=1.0,
-            rel_cancer_prob=1.0,
-            rel_death_prob=1.0,
-            imm_boost = 1.5
-        ),
-
-        hpv33=dict(
-            rel_beta=1.0,  # Default values
-            rel_cin1_prob=1.0,
-            rel_cin2_prob=1.0,
-            rel_cin3_prob=1.0,
-            rel_cancer_prob=1.0,
-            rel_death_prob=1.0,
-            imm_boost = 1.5
-        ),
-
-        hpv45=dict(
-            rel_beta=1.0,  # Default values
-            rel_cin1_prob=1.0,
-            rel_cin2_prob=1.0,
-            rel_cin3_prob=1.0,
-            rel_cancer_prob=1.0,
-            rel_death_prob=1.0,
-            imm_boost = 1.5
-        ),
-
-        hpv52=dict(
-            rel_beta=1.0,  # Default values
-            rel_cin1_prob=1.0,
-            rel_cin2_prob=1.0,
-            rel_cin3_prob=1.0,
-            rel_cancer_prob=1.0,
-            rel_death_prob=1.0,
-            imm_boost = 1.5
-        ),
-
-        hpv6=dict(
-            rel_beta=1.0,  # Default values
-            rel_cin1_prob=0,
-            rel_cin2_prob=0,
-            rel_cin3_prob=0,
-            rel_cancer_prob=0,
-            rel_death_prob=0,
-            imm_boost = 1.5
-        ),
-
-        hpv11=dict(
-            rel_beta=1.0,  # Default values
-            rel_cin1_prob=0,
-            rel_cin2_prob=0,
-            rel_cin3_prob=0,
-            rel_cancer_prob=0,
-            rel_death_prob=0,
-            imm_boost = 1.5
-        ),
-
-        hpvlo=dict(
-            rel_beta=1.0,  # Default values
-            rel_cin1_prob=0,
-            rel_cin2_prob=0,
-            rel_cin3_prob=0,
-            rel_cancer_prob=0,
-            rel_death_prob=0,
-            imm_boost = 1.5
-        ),
-
-        hpvhi=dict(
-            rel_beta=1.0,  # Default values
-            rel_cin1_prob=1.0,
-            rel_cin2_prob=1.0,
-            rel_cin3_prob=1.0,
-            rel_cancer_prob=1.0,
-            rel_death_prob=1.0,
-            imm_boost = 1.5
-        ),
-
-        hpvhi5=dict(
-            rel_beta=1.0,  # Default values
-            rel_cin1_prob=1.0,
-            rel_cin2_prob=1.0,
-            rel_cin3_prob=1.0,
-            rel_cancer_prob=1.0,
-            rel_death_prob=1.0,
-            imm_boost = 1.5
-        ),
-
-    )
-=======
+
     dur_dict = sc.objdict()
     for stage in ['none', 'cin1', 'cin2', 'cin3']:
         dur_dict[stage] = dict()
@@ -469,6 +348,7 @@
     pars.hpv16.rel_cin2_prob    = 1.0 # Set this value to zero for non-carcinogenic genotypes
     pars.hpv16.rel_cin3_prob    = 1.0 # Set this value to zero for non-carcinogenic genotypes
     pars.hpv16.rel_cancer_prob  = 1.0 # Set this value to zero for non-carcinogenic genotypes
+    pars.hpv16.imm_boost        = 1.0 # TODO: look for data
 
     pars.hpv18 = sc.objdict()
     pars.hpv18.dur = dict()
@@ -481,6 +361,7 @@
     pars.hpv18.rel_cin2_prob    = 1.0 # Set this value to zero for non-carcinogenic genotypes
     pars.hpv18.rel_cin3_prob    = 1.0 # Set this value to zero for non-carcinogenic genotypes
     pars.hpv18.rel_cancer_prob  = 1.0 # Set this value to zero for non-carcinogenic genotypes
+    pars.hpv18.imm_boost        = 1.0 # TODO: look for data
 
     pars.hpv31 = sc.objdict()
     pars.hpv31.dur = dict()
@@ -493,6 +374,7 @@
     pars.hpv31.rel_cin2_prob    = 1.0 # Set this value to zero for non-carcinogenic genotypes
     pars.hpv31.rel_cin3_prob    = 1.0 # Set this value to zero for non-carcinogenic genotypes
     pars.hpv31.rel_cancer_prob  = 1.0 # Set this value to zero for non-carcinogenic genotypes
+    pars.hpv31.imm_boost        = 1.0 # TODO: look for data
 
     pars.hpv33 = sc.objdict()
     pars.hpv33.dur = dict()
@@ -505,6 +387,7 @@
     pars.hpv33.rel_cin2_prob    = 1.0 # Set this value to zero for non-carcinogenic genotypes
     pars.hpv33.rel_cin3_prob    = 1.0 # Set this value to zero for non-carcinogenic genotypes
     pars.hpv33.rel_cancer_prob  = 1.0 # Set this value to zero for non-carcinogenic genotypes
+    pars.hpv33.imm_boost        = 1.0 # TODO: look for data
 
     pars.hpv45 = sc.objdict()
     pars.hpv45.dur = dict()
@@ -517,6 +400,7 @@
     pars.hpv45.rel_cin2_prob    = 1.0 # Set this value to zero for non-carcinogenic genotypes
     pars.hpv45.rel_cin3_prob    = 1.0 # Set this value to zero for non-carcinogenic genotypes
     pars.hpv45.rel_cancer_prob  = 1.0 # Set this value to zero for non-carcinogenic genotypes
+    pars.hpv45.imm_boost        = 1.0 # TODO: look for data
 
     pars.hpv52 = sc.objdict()
     pars.hpv52.dur = dict()
@@ -529,6 +413,7 @@
     pars.hpv52.rel_cin2_prob    = 1.0 # Set this value to zero for non-carcinogenic genotypes
     pars.hpv52.rel_cin3_prob    = 1.0 # Set this value to zero for non-carcinogenic genotypes
     pars.hpv52.rel_cancer_prob  = 1.0 # Set this value to zero for non-carcinogenic genotypes
+    pars.hpv52.imm_boost        = 1.0 # TODO: look for data
 
     pars.hpv6 = sc.objdict()
     pars.hpv6.dur = dict()
@@ -538,9 +423,10 @@
     pars.hpv6.dur['cin3']       = dict(dist='lognormal', par1=2.0, par2=1.0) # PLACEHOLDERS; INSERT SOURCE
     pars.hpv6.rel_beta          = 1.0 # Transmission was relatively homogeneous across HPV genotypes, alpha species, and oncogenic risk categories -- doi: 10.2196/11284
     pars.hpv6.rel_cin1_prob     = 0.0 # Set this value to zero for non-carcinogenic genotypes
-    pars.hpv6.rel_cin2_prob    = 1.0 # Set this value to zero for non-carcinogenic genotypes
-    pars.hpv6.rel_cin3_prob    = 1.0 # Set this value to zero for non-carcinogenic genotypes
-    pars.hpv6.rel_cancer_prob  = 1.0 # Set this value to zero for non-carcinogenic genotypes
+    pars.hpv6.rel_cin2_prob     = 1.0 # Set this value to zero for non-carcinogenic genotypes
+    pars.hpv6.rel_cin3_prob     = 1.0 # Set this value to zero for non-carcinogenic genotypes
+    pars.hpv6.rel_cancer_prob   = 1.0 # Set this value to zero for non-carcinogenic genotypes
+    pars.hpv6.imm_boost         = 1.0 # TODO: look for data
 
     pars.hpv11 = sc.objdict()
     pars.hpv11.dur = dict()
@@ -553,6 +439,7 @@
     pars.hpv11.rel_cin2_prob    = 1.0 # Set this value to zero for non-carcinogenic genotypes
     pars.hpv11.rel_cin3_prob    = 1.0 # Set this value to zero for non-carcinogenic genotypes
     pars.hpv11.rel_cancer_prob  = 1.0 # Set this value to zero for non-carcinogenic genotypes
+    pars.hpv11.imm_boost        = 1.0 # TODO: look for data
 
     pars.hpvlo = sc.objdict()
     pars.hpvlo.dur = dict()
@@ -565,6 +452,7 @@
     pars.hpvlo.rel_cin2_prob    = 1.0 # Set this value to zero for non-carcinogenic genotypes
     pars.hpvlo.rel_cin3_prob    = 1.0 # Set this value to zero for non-carcinogenic genotypes
     pars.hpvlo.rel_cancer_prob  = 1.0 # Set this value to zero for non-carcinogenic genotypes
+    pars.hpvlo.imm_boost        = 1.0 # TODO: look for data
 
     pars.hpvhi = sc.objdict()
     pars.hpvhi.dur = dict()
@@ -577,6 +465,7 @@
     pars.hpvhi.rel_cin2_prob    = 1.0 # Set this value to zero for non-carcinogenic genotypes
     pars.hpvhi.rel_cin3_prob    = 1.0 # Set this value to zero for non-carcinogenic genotypes
     pars.hpvhi.rel_cancer_prob  = 1.0 # Set this value to zero for non-carcinogenic genotypes
+    pars.hpvhi.imm_boost        = 1.0 # TODO: look for data
 
     pars.hpvhi5 = sc.objdict()
     pars.hpvhi5.dur = dict()
@@ -589,7 +478,7 @@
     pars.hpvhi5.rel_cin2_prob   = 1.0 # Set this value to zero for non-carcinogenic genotypes
     pars.hpvhi5.rel_cin3_prob   = 1.0 # Set this value to zero for non-carcinogenic genotypes
     pars.hpvhi5.rel_cancer_prob = 1.0 # Set this value to zero for non-carcinogenic genotypes
->>>>>>> b52c420b
+    pars.hpvhi5.imm_boost       = 1.0 # TODO: look for data
 
     return _get_from_pars(pars, default, key=genotype, defaultkey='hpv16')
 
