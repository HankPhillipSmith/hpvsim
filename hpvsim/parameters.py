--- conflicted
+++ resolved
@@ -330,13 +330,8 @@
     pars.hpv16 = sc.objdict()
     pars.hpv16.dur_precin       = dict(dist='lognormal', par1=par1_16, par2=par2_16)  # Duration of infection prior to precancer
     pars.hpv16.cin_fn           = dict(form='logf2', k=0.2, x_infl=0, ttc=20)  # Function mapping duration of infection to probability of developing cin
-<<<<<<< HEAD
-    pars.hpv16.dur_cin          = dict(dist='lognormal', par1=12, par2=20) # Duration of episomal infection prior to cancer
+    pars.hpv16.dur_cin          = dict(dist='lognormal', par1=6, par2=20) # Duration of episomal infection prior to cancer
     pars.hpv16.cancer_fn        = dict(method='cin_integral', ld50=30, **pars.hpv16.cin_fn) # Function mapping duration of cin to probability of cancer
-=======
-    pars.hpv16.dur_cin          = dict(dist='lognormal', par1=6, par2=20) # Duration of episomal infection prior to cancer
-    pars.hpv16.cancer_fn        = dict(form='logf2', k=0.5, x_infl=15, ttc=30, y_max=1) # Function mapping duration of cin to probability of cancer
->>>>>>> 76324365
     pars.hpv16.rel_beta         = 1.0  # Baseline relative transmissibility, other genotypes are relative to this
     pars.hpv16.sero_prob        = 0.75 # https://www.sciencedirect.com/science/article/pii/S2666679022000027#fig1
 
@@ -344,11 +339,7 @@
     pars.hpv18.dur_precin       = dict(dist='lognormal', par1=par1, par2=par2)  # Duration of infection prior to precancer
     pars.hpv18.dur_cin          = dict(dist='lognormal', par1=5, par2=20) # Duration of infection prior to cancer
     pars.hpv18.cin_fn           = dict(form='logf2', k=0.2, x_infl=0, ttc=20, y_max=0.9)  # Function mapping duration of infection to probability of developing cin
-<<<<<<< HEAD
     pars.hpv18.cancer_fn        = dict(method='cin_integral', ld50=30, **pars.hpv18.cin_fn)  # Function mapping duration of infection to severity
-=======
-    pars.hpv18.cancer_fn        = dict(form='logf2', k=0.45, x_infl=15, ttc=30, y_max=1) # Function mapping duration of infection to severity
->>>>>>> 76324365
     pars.hpv18.rel_beta         = 0.75  # Relative transmissibility, current estimate from Harvard model calibration of m2f tx
     pars.hpv18.sero_prob        = 0.56 # https://www.sciencedirect.com/science/article/pii/S2666679022000027#fig1
 
@@ -357,11 +348,7 @@
     pars.hi5.dur_precin         = dict(dist='lognormal', par1=par1, par2=par2)  # Duration of infection prior to precancer
     pars.hi5.dur_cin            = dict(dist='lognormal', par1=4.5, par2=20) # Duration of infection prior to cancer
     pars.hi5.cin_fn             = dict(form='logf2', k=0.2, x_infl=0, ttc=20, y_max=0.85)  # Function mapping duration of infection to probability of developing cin
-<<<<<<< HEAD
     pars.hi5.cancer_fn          = dict(method='cin_integral', ld50=30, **pars.hi5.cin_fn)  # Function mapping duration of infection to severity
-=======
-    pars.hi5.cancer_fn          = dict(form='logf2', k=0.35, x_infl=15, ttc=30, y_max=.6) # Function mapping duration of infection to severity
->>>>>>> 76324365
     pars.hi5.rel_beta           = 0.9 # placeholder
     pars.hi5.sero_prob          = 0.60 # placeholder
 
@@ -369,13 +356,8 @@
     pars.ohr = sc.objdict()
     pars.ohr.dur_precin         = dict(dist='lognormal', par1=par1, par2=par2)  # Duration of infection prior to precancer
     pars.ohr.dur_cin            = dict(dist='lognormal', par1=2, par2=4) # Duration of infection prior to cancer
-<<<<<<< HEAD
-    pars.ohr.cin_fn             = dict(form='logf2', k=0.45, x_infl=13, ttc=20)  # Function mapping duration of infection to probability of developing cin
+    pars.ohr.cin_fn             = dict(form='logf2', k=0.2, x_infl=0, ttc=20, y_max=0.85)  # Function mapping duration of infection to probability of developing cin
     pars.ohr.cancer_fn          = dict(method='cin_integral', ld50=30, **pars.ohr.cin_fn)  # Function mapping duration of infection to severity
-=======
-    pars.ohr.cin_fn             = dict(form='logf2', k=0.2, x_infl=0, ttc=20, y_max=0.85)  # Function mapping duration of infection to probability of developing cin
-    pars.ohr.cancer_fn          = dict(form='logf2', k=0.125, x_infl=15, ttc=30, y_max=0.4) # Function mapping duration of infection to severity
->>>>>>> 76324365
     pars.ohr.rel_beta           = 0.9 # placeholder
     pars.ohr.sero_prob          = 0.60 # placeholder
 
