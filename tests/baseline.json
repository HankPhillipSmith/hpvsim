{
  "summary": {
    "infections": 63198841.0625,
    "dysplasias": 0.0,
    "precins": 0.0,
    "cins": 2885404.65625,
    "cancers": 60617.74182128906,
    "detected_cancers": 0.0,
    "cancer_deaths": 52131.255859375,
    "detected_cancer_deaths": 0.0,
    "reinfections": 50584291.734375,
    "reactivations": 0.0,
    "n_susceptible": 336730336.0,
    "n_infectious": 80323360.0,
    "n_inactive": 467968.9375,
    "n_normal": 310242816.0,
    "n_episomal": 9633372.0,
    "n_cancerous": 467968.9375,
    "n_infected": 80791320.0,
    "n_abnormal": 10101341.0,
    "n_latent": 0.0,
    "n_precin": 32537180.0,
    "n_cin": 9633372.0,
    "n_detected_cancer": 0.0,
    "n_screened": 602540.4375,
    "n_cin_treated": 0.0,
    "n_cancer_treated": 0.0,
    "n_vaccinated": 1325103.75,
    "n_tx_vaccinated": 11851980.0,
    "hpv_incidence": 0.09384191785812253,
    "dysplasia_incidence": 0.0,
<<<<<<< HEAD
    "cancer_incidence": 12.762667615737692,
    "births": 11699224.3025,
    "other_deaths": 3033311.75,
    "migration": -2861157.446,
    "asr_cancer_incidence": 17.750854847316468,
=======
    "cancer_incidence": 40.06571166658174,
    "births": 11687100.754,
    "other_deaths": 2850246.0,
    "migration": -2582315.8305,
    "asr_cancer_incidence": 60.16666808075599,
>>>>>>> 41b5c231
    "asr_cancer_mortality": 0.0,
    "new_total_vaccinated": 0.0,
    "cum_total_vaccinated": 0.0,
    "new_doses": 48494.1953125,
    "cum_doses": 1394208.134765625,
    "new_txvx_doses": 12273880.0,
    "new_tx_vaccinated": 11851981.0,
    "cum_txvx_doses": 12273880.0,
    "cum_tx_vaccinated": 11851981.0,
    "new_screens": 602540.375,
    "new_screened": 0.0,
    "new_cin_treatments": 0.0,
    "new_cin_treated": 0.0,
    "new_cancer_treatments": 0.0,
    "new_cancer_treated": 0.0,
    "cum_screens": 602540.375,
    "cum_screened": 0.0,
    "cum_cin_treatments": 0.0,
    "cum_cin_treated": 0.0,
    "cum_cancer_treatments": 0.0,
    "cum_cancer_treated": 0.0,
    "detected_cancer_incidence": 0.0,
<<<<<<< HEAD
    "cancer_mortality": 17.999236276979165,
    "n_alive": 318957184.0,
    "cdr": 0.009510090702330755,
    "cbr": 0.03667960745007079,
    "hpv_prevalence": 0.026114738647805467,
    "precin_prevalence": 0.010173317452683685,
    "cin1_prevalence": 0.018587959336107716,
    "cin2_prevalence": 0.006498473475872346,
    "cin3_prevalence": 0.005347272934044091,
    "lsil_prevalence": 0.0
=======
    "cancer_mortality": 34.350262779027716,
    "n_alive": 310242816.0,
    "cdr": 0.00918714585159,
    "cbr": 0.03767081831155117,
    "hpv_prevalence": 0.12945240930252516,
    "precin_prevalence": 0.10719679246778889,
    "cin_prevalence": 0.03173804795157443
>>>>>>> 41b5c231
  }
}<|MERGE_RESOLUTION|>--- conflicted
+++ resolved
@@ -29,19 +29,11 @@
     "n_tx_vaccinated": 11851980.0,
     "hpv_incidence": 0.09384191785812253,
     "dysplasia_incidence": 0.0,
-<<<<<<< HEAD
-    "cancer_incidence": 12.762667615737692,
-    "births": 11699224.3025,
-    "other_deaths": 3033311.75,
-    "migration": -2861157.446,
-    "asr_cancer_incidence": 17.750854847316468,
-=======
     "cancer_incidence": 40.06571166658174,
     "births": 11687100.754,
     "other_deaths": 2850246.0,
     "migration": -2582315.8305,
     "asr_cancer_incidence": 60.16666808075599,
->>>>>>> 41b5c231
     "asr_cancer_mortality": 0.0,
     "new_total_vaccinated": 0.0,
     "cum_total_vaccinated": 0.0,
@@ -64,18 +56,6 @@
     "cum_cancer_treatments": 0.0,
     "cum_cancer_treated": 0.0,
     "detected_cancer_incidence": 0.0,
-<<<<<<< HEAD
-    "cancer_mortality": 17.999236276979165,
-    "n_alive": 318957184.0,
-    "cdr": 0.009510090702330755,
-    "cbr": 0.03667960745007079,
-    "hpv_prevalence": 0.026114738647805467,
-    "precin_prevalence": 0.010173317452683685,
-    "cin1_prevalence": 0.018587959336107716,
-    "cin2_prevalence": 0.006498473475872346,
-    "cin3_prevalence": 0.005347272934044091,
-    "lsil_prevalence": 0.0
-=======
     "cancer_mortality": 34.350262779027716,
     "n_alive": 310242816.0,
     "cdr": 0.00918714585159,
@@ -83,6 +63,5 @@
     "hpv_prevalence": 0.12945240930252516,
     "precin_prevalence": 0.10719679246778889,
     "cin_prevalence": 0.03173804795157443
->>>>>>> 41b5c231
   }
 }