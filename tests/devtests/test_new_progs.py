"""
Testing a new algorithm for computing progression probabilities
"""

# Imports
import numpy as np
import sciris as sc
import pandas as pd
import hpvsim as hpv
import hpvsim.utils as hpu
import matplotlib.pyplot as plt
from scipy.stats import lognorm


# Create sim to get baseline prognoses parameters
hpv16 = hpv.genotype('HPV16')
hpv18 = hpv.genotype('HPV18')
# hpv6 = hpv.genotype('HPV6')
hpv31 = hpv.genotype('HPV31')
sim = hpv.Sim(genotypes=[hpv16,hpv18,
                         # hpv6,
                         hpv31])
sim.initialize()

# Get parameters
ng = sim['n_genotypes']
genotype_pars = sim['genotype_pars']
genotype_map = sim['genotype_map']
cancer_thresh = 0.99
<<<<<<< HEAD
genotype_pars['hpv16'].prog_time = 8
genotype_pars['hpv18'].prog_time = 8
genotype_pars['hpv16'].prog_rate = 0.7
genotype_pars['hpv18'].prog_rate = 0.8
genotype_pars['hpv31'].prog_time = 15
# genotype_pars['hpv6'].prog_time = 15
genotype_pars['hpv31'].prog_rate = .3
# genotype_pars['hpv6'].prog_rate = 0.1
genotype_pars['hpv16'].dur_dysp['par1'] = 3.16
genotype_pars['hpv16'].dur_none['par1'] = 1.23
=======
genotype_pars['hpv16'].prog_time = 4
genotype_pars['hpv18'].prog_time = 3
genotype_pars['hpv16'].prog_rate = 1
genotype_pars['hpv18'].prog_rate = 1
genotype_pars['hpv31'].prog_time = 10
genotype_pars['hpv6'].prog_time = 15
genotype_pars['hpv31'].prog_rate = .5
genotype_pars['hpv6'].prog_rate = 0.5
>>>>>>> 2054a655

# Prognoses from Harvard model
prognoses = dict(
        duration_cutoffs  = np.array([0,       1,          2,          3,          4,          5,          10]),       # Duration cutoffs (lower limits)
        seroconvert_probs = np.array([0.25,    0.5,        0.95,       1.0,        1.0,        1.0,        1.0]),      # Probability of seroconverting given duration of infection
        cin1_probs        = np.array([0.015,   0.3655,     0.86800,    1.0,        1.0,        1.0,        1.0]),      # Conditional probability of developing CIN1 given HPV infection
        cin2_probs        = np.array([0.020,   0.0287,     0.0305,     0.06427,    0.1659,     0.3011,     0.4483]),   # Conditional probability of developing CIN2 given CIN1, derived from Harvard model calibration
        cin3_probs        = np.array([0.007,   0.0097,     0.0102,     0.0219,     0.0586,     0.112,      0.1779]),   # Conditional probability of developing CIN3 given CIN2, derived from Harvard model calibration
        cancer_probs      = np.array([0.002,   0.003,      0.0564,     0.1569,     0.2908,     0.3111,     0.5586]),   # Conditional probability of developing cancer given CIN3, derived from Harvard model calibration
        )

#%% Helper functions
def lognorm_params(mode, stddev):
    """
    Given the mode and std. dev. of the log-normal distribution, this function
    returns the shape and scale parameters for scipy's parameterization of the
    distribution.
    """
    p = np.poly1d([1, -1, 0, 0, -(stddev/mode)**2])
    r = p.roots
    sol = r[(r.imag == 0) & (r.real > 0)].real
    shape = np.sqrt(np.log(sol))
    scale = mode * sol
    return shape, scale


def logf1(x, k):
    '''
    The concave part of a logistic function, with point of inflexion at 0,0
    and upper asymptote at 1. Accepts 1 parameter which determines the growth rate.
    '''
    return (2 / (1 + np.exp(-k * x))) - 1


def logf2(x, x_infl, k):
    '''
    Logistic function, constrained to pass through 0,0 and with upper asymptote
    at 1. Accepts 2 parameters: growth rate and point of inlfexion.
    '''
    l_asymp = -1/(1+np.exp(k*x_infl))
    return l_asymp + 1/( 1 + np.exp(-k*(x-x_infl)))


# Figure settings
font_size = 26
<<<<<<< HEAD
sc.fonts(add=sc.thisdir(aspath=True) / 'Libertinus Sans')
sc.options(font='Libertinus Sans')
font_family = 'Libertinus Sans'
=======
# font_family = 'Libertinus Sans'
sc.fonts('Libertinus Sans')
sc.options(font='Libertinus Sans')
>>>>>>> 2054a655
plt.rcParams['font.size'] = font_size
# plt.rcParams['font.family'] = font_family
colors = sc.gridcolors(ng)
x = np.linspace(0.01, 7, 700)

#%% Preliminary calculations (all to be moved within an analyzer? or sim method?)

###### Share of women who develop of detectable dysplasia by genotype
shares = []
gtypes = []
for g in range(ng):
<<<<<<< HEAD
    sigma, scale = lognorm_params(genotype_pars[genotype_map[g]]['dur_none']['par1'], genotype_pars[genotype_map[g]]['dur_none']['par2'])
=======
    sigma, scale = lognorm_params(dur_none[g]['par1'], dur_none[g]['par2'])
>>>>>>> 2054a655
    rv = lognorm(sigma, 0, scale)
    aa = np.diff(rv.cdf(x))
    bb = logf1(x, genotype_pars[genotype_map[g]]['dysp_rate'])[1:]
    shares.append(np.dot(aa, bb))
    gtypes.append(genotype_map[g].upper())


###### Distribution of eventual outcomes for women by genotype
noneshares, cin1shares, cin2shares, cin3shares, cancershares = [], [], [], [], []
longx = np.linspace(0.01, 20, 1000)
for g in range(ng):
<<<<<<< HEAD
    sigma, scale = lognorm_params(genotype_pars[genotype_map[g]]['dur_dysp']['par1'], genotype_pars[genotype_map[g]]['dur_dysp']['par2'])
=======
    sigma, scale = lognorm_params(dur_dysp[g]['par1'], dur_dysp[g]['par2'])
>>>>>>> 2054a655
    rv = lognorm(sigma, 0, scale)
    dd = logf2(longx, genotype_pars[genotype_map[g]]['prog_time'], genotype_pars[genotype_map[g]]['prog_rate'])

    indcin1 = sc.findinds(dd<.33)[-1]
    if (dd>.33).any():
        indcin2 = sc.findinds((dd>.33)&(dd<.67))[-1]
    else:
        indcin2 = indcin1
    if (dd>.67).any():
        indcin3 = sc.findinds((dd>.67)&(dd<cancer_thresh))[-1]
    else:
        indcin3 = indcin2
    if (dd>cancer_thresh).any():
        indcancer = sc.findinds(dd>cancer_thresh)[-1]
    else:
        indcancer = indcin3

    noneshares.append(1 - shares[g])
    cin1shares.append(((rv.cdf(longx[indcin1])-rv.cdf(longx[0]))*shares[g])[0])
    cin2shares.append(((rv.cdf(longx[indcin2])-rv.cdf(longx[indcin1]))*shares[g])[0])
    cin3shares.append(((rv.cdf(longx[indcin3])-rv.cdf(longx[indcin2]))*shares[g])[0])
    cancershares.append(((rv.cdf(longx[indcancer])-rv.cdf(longx[indcin3]))*shares[g])[0])

######## Outcomes by duration of infection and genotype
n_samples = 10e3

# create dataframes
data = {}
years = np.arange(1,21)
cin1_shares, cin2_shares, cin3_shares, cancer_shares = [], [], [], []
all_years = []
all_genotypes = []
for g in range(ng):
<<<<<<< HEAD
    sigma, scale = lognorm_params(genotype_pars[genotype_map[g]]['dur_dysp']['par1'], genotype_pars[genotype_map[g]]['dur_dysp']['par2'])
=======
    sigma, scale = lognorm_params(dur_dysp[g]['par1'], dur_dysp[g]['par2'])
>>>>>>> 2054a655
    r = lognorm(sigma, 0, scale)

    for year in years:
        mean_peaks = logf2(year, genotype_pars[genotype_map[g]]['prog_time'], genotype_pars[genotype_map[g]]['prog_rate'])
        peaks = np.minimum(1, hpu.sample(dist='lognormal', par1=mean_peaks, par2=0.1, size=n_samples))
        cin1_shares.append(sum(peaks<0.33)/n_samples)
        cin2_shares.append(sum((peaks>0.33)&(peaks<0.67))/n_samples)
        cin3_shares.append(sum((peaks>0.67)&(peaks<cancer_thresh))/n_samples)
        cancer_shares.append(sum(peaks>cancer_thresh)/n_samples)
        all_years.append(year)
        all_genotypes.append(genotype_map[g].upper())
data = {'Year':all_years, 'Genotype':all_genotypes, 'CIN1':cin1_shares, 'CIN2':cin2_shares, 'CIN3':cin3_shares, 'Cancer': cancer_shares}
sharesdf = pd.DataFrame(data)


################################################################################
# BEGIN FIGURE 1
################################################################################
def make_fig1():
    fig, ax = plt.subplots(2, 3, figsize=(24, 12))

    ################################################################################
    # Pre-dysplasia dynamics
    ################################################################################

    ###### Distributions
    for g in range(ng):
<<<<<<< HEAD
        sigma, scale = lognorm_params(genotype_pars[genotype_map[g]]['dur_none']['par1'], genotype_pars[genotype_map[g]]['dur_none']['par2'])
=======
        sigma, scale = lognorm_params(dur_none[g]['par1'], dur_none[g]['par2'])
>>>>>>> 2054a655
        rv = lognorm(sigma, 0, scale)
        ax[0,0].plot(x, rv.pdf(x), color=colors[g], lw=2, label=genotype_map[g].upper())
    ax[0,0].legend()
    ax[0,0].set_xlabel("Pre-dysplasia/control duration")
    ax[0,0].set_ylabel("")
    ax[0,0].grid()
    ax[0,0].set_title("Distribution of infection durations\nprior to dysplasia or control")


    ###### Relationship between durations and probability of detectable dysplasia
    xx = prognoses['duration_cutoffs']
    yy = prognoses['cin1_probs']
    for g in range(ng):
        ax[0,1].plot(x, logf1(x, genotype_pars[genotype_map[g]]['dysp_rate']), color=colors[g], lw=2)
    ax[0,1].plot(xx[:-1], yy[:-1], 'ko', label="Values from\nHarvard model")
    ax[0,1].set_xlabel("Pre-dysplasia/control duration")
    ax[0,1].set_ylabel("")
    ax[0,1].grid()
    ax[0,1].legend(fontsize=15, frameon=False)
    ax[0,1].set_title("Probability of developing\ndysplasia by duration")


    ###### Distributions post-dysplasia
    thisx = np.linspace(0.01, 20, 100)
    for g in range(ng):
<<<<<<< HEAD
        sigma, scale = lognorm_params(genotype_pars[genotype_map[g]]['dur_dysp']['par1'], genotype_pars[genotype_map[g]]['dur_dysp']['par2'])
=======
        sigma, scale = lognorm_params(dur_dysp[g]['par1'], dur_dysp[g]['par2'])
>>>>>>> 2054a655
        rv = lognorm(sigma, 0, scale)
        ax[0,2].plot(thisx, rv.pdf(thisx), color=colors[g], lw=2, label=genotype_map[g].upper())
    ax[0,2].set_xlabel("Duration of dysplasia")
    ax[0,2].set_ylabel("")
    ax[0,2].grid()
    ax[0,2].set_title("Distribution of dysplasia durations\nprior to cancer/control")



    ################################################################################
    # Post-dysplasia dynamics
    ################################################################################

    ###### Relationship between durations peak clinical severity
    cmap = plt.cm.Oranges([0.25,0.5,0.75,1])
    n_samples = 10
    for g in range(ng):
        ax[1,0].plot(thisx, logf2(thisx, genotype_pars[genotype_map[g]]['prog_time'], genotype_pars[genotype_map[g]]['prog_rate']), color=colors[g], lw=2, label=genotype_map[g].upper())
<<<<<<< HEAD

        # Plot variation
        for year in range(1, 21):
=======
        for year in range(1, 11):
>>>>>>> 2054a655
            mean_peaks = logf2(year, genotype_pars[genotype_map[g]]['prog_time'],
                               genotype_pars[genotype_map[g]]['prog_rate'])
            peaks = np.minimum(1, hpu.sample(dist='lognormal', par1=mean_peaks, par2=0.1, size=n_samples))
            ax[1, 0].plot([year] * n_samples, peaks, color=colors[g], lw=0, marker='o', alpha=0.5)
<<<<<<< HEAD
=======

        # if g<2:
        #     # Plot variation
        #     for year in range(1,11):
        #         mean_peaks = logf2(year, genotype_pars[genotype_map[g]]['prog_time'], genotype_pars[genotype_map[g]]['prog_rate'])
        #         peaks = np.minimum(1, hpu.sample(dist='lognormal', par1=mean_peaks, par2=0.1, size=n_samples))
        #         ax[1,0].plot([year]*n_samples, peaks, color=colors[g], lw=0, marker='o', alpha=0.5)
>>>>>>> 2054a655

    ax[1,0].set_xlabel("Duration of dysplasia")
    ax[1,0].set_ylabel("")
    ax[1,0].grid(axis='x')
    ax[1,0].set_title("Mean peak clinical severity")
    ax[1,0].get_yaxis().set_ticks([])
    ax[1,0].axhline(y=0.33, ls=':', c='k')
    ax[1,0].axhline(y=0.67, ls=':', c='k')
    ax[1,0].axhline(y=cancer_thresh, ls=':', c='k')
    ax[1,0].axhspan(0, 0.33, color=cmap[0],alpha=.4)
    ax[1,0].axhspan(0.33, 0.67, color=cmap[1],alpha=.4)
    ax[1,0].axhspan(0.67, cancer_thresh, color=cmap[2],alpha=.4)
    ax[1,0].axhspan(cancer_thresh, 1, color=cmap[3],alpha=.4)
    ax[1,0].text(-0.3, 0.12, 'CIN1', fontsize=15, rotation=90)
    ax[1,0].text(-0.3, 0.45, 'CIN2', fontsize=15, rotation=90)
    ax[1,0].text(-0.3, 0.75, 'CIN3', fontsize=15, rotation=90)

    ###### Share of women who develop each CIN grade
    loc_array = np.array([-10,-9,-8,-7,-6,-5,-4,-3,-2,-1,1,2,3,4,5,6,7,8,9,10])
    w = 0.04
    for y in years:
        la = loc_array[y - 1] * w + np.sign(loc_array[y - 1])*(-1)*w/2
        bottom = np.zeros(3)
        for gn, grade in enumerate(['CIN1', 'CIN2', 'CIN3', 'Cancer']):
            ydata = sharesdf[sharesdf['Year']==y][grade]
            ax[1,1].bar(np.arange(1,ng+1)+la, ydata, width=w, color=cmap[gn], bottom=bottom, edgecolor='k', label=grade);
            bottom = bottom + ydata

    # ax[1,1].legend()
    ax[1,1].set_title("Share of women with dysplasia\nby clinical grade and duration")
    ax[1,1].set_xlabel("")
    ax[1,1].set_xticks(np.arange(ng) + 1)
    ax[1,1].set_xticklabels(gtypes)


    ##### Final outcomes for women
    bottom = np.zeros(ng+1)
    all_shares = [noneshares+[sum([j*.33 for j in noneshares])],
                  cin1shares+[sum([j*.33 for j in cin1shares])],
                  cin2shares+[sum([j*.33 for j in cin2shares])],
                  cin3shares+[sum([j*.33 for j in cin3shares])],
                  cancershares+[sum([j*.33 for j in cancershares])],
                  ]
    for gn,grade in enumerate(['None', 'CIN1', 'CIN2', 'CIN3','Cancer']):
        ydata = np.array(all_shares[gn])
        if len(ydata.shape)>1: ydata = ydata[:,0]
        color = cmap[gn-1] if gn>0 else 'gray'
        ax[1,2].bar(np.arange(1,ng+2), ydata, color=color, bottom=bottom, label=grade)
        bottom = bottom + ydata
    ax[1,2].set_xticks(np.arange(ng+1) + 1)
    ax[1,2].set_xticklabels(gtypes+['Average'])
    ax[1,2].set_ylabel("")
    ax[1,2].set_title("Eventual outcomes for women\n")
    ax[1,2].legend(bbox_to_anchor =(0.5, 1.15),loc='upper center',fontsize=15,ncol=5,frameon=False)

    fig.tight_layout()
    plt.savefig("progressions-1.png", dpi=100)


################################################################################
# BEGIN FIGURE 2
################################################################################
def make_fig2():
    fig, ax = plt.subplots(1, 3, figsize=(24, 8))

    # To plot today -- cancers, cancers by age, cancers by type, etc



    fig.tight_layout()
    plt.savefig("progressions-2.png", dpi=100)


#%% Run as a script
if __name__ == '__main__':

    T = sc.tic()

    make_fig1()
    # make_fig2()

    sc.toc(T)
    print('Done.')<|MERGE_RESOLUTION|>--- conflicted
+++ resolved
@@ -27,7 +27,6 @@
 genotype_pars = sim['genotype_pars']
 genotype_map = sim['genotype_map']
 cancer_thresh = 0.99
-<<<<<<< HEAD
 genotype_pars['hpv16'].prog_time = 8
 genotype_pars['hpv18'].prog_time = 8
 genotype_pars['hpv16'].prog_rate = 0.7
@@ -38,16 +37,6 @@
 # genotype_pars['hpv6'].prog_rate = 0.1
 genotype_pars['hpv16'].dur_dysp['par1'] = 3.16
 genotype_pars['hpv16'].dur_none['par1'] = 1.23
-=======
-genotype_pars['hpv16'].prog_time = 4
-genotype_pars['hpv18'].prog_time = 3
-genotype_pars['hpv16'].prog_rate = 1
-genotype_pars['hpv18'].prog_rate = 1
-genotype_pars['hpv31'].prog_time = 10
-genotype_pars['hpv6'].prog_time = 15
-genotype_pars['hpv31'].prog_rate = .5
-genotype_pars['hpv6'].prog_rate = 0.5
->>>>>>> 2054a655
 
 # Prognoses from Harvard model
 prognoses = dict(
@@ -93,15 +82,9 @@
 
 # Figure settings
 font_size = 26
-<<<<<<< HEAD
 sc.fonts(add=sc.thisdir(aspath=True) / 'Libertinus Sans')
 sc.options(font='Libertinus Sans')
 font_family = 'Libertinus Sans'
-=======
-# font_family = 'Libertinus Sans'
-sc.fonts('Libertinus Sans')
-sc.options(font='Libertinus Sans')
->>>>>>> 2054a655
 plt.rcParams['font.size'] = font_size
 # plt.rcParams['font.family'] = font_family
 colors = sc.gridcolors(ng)
@@ -113,11 +96,7 @@
 shares = []
 gtypes = []
 for g in range(ng):
-<<<<<<< HEAD
     sigma, scale = lognorm_params(genotype_pars[genotype_map[g]]['dur_none']['par1'], genotype_pars[genotype_map[g]]['dur_none']['par2'])
-=======
-    sigma, scale = lognorm_params(dur_none[g]['par1'], dur_none[g]['par2'])
->>>>>>> 2054a655
     rv = lognorm(sigma, 0, scale)
     aa = np.diff(rv.cdf(x))
     bb = logf1(x, genotype_pars[genotype_map[g]]['dysp_rate'])[1:]
@@ -129,11 +108,7 @@
 noneshares, cin1shares, cin2shares, cin3shares, cancershares = [], [], [], [], []
 longx = np.linspace(0.01, 20, 1000)
 for g in range(ng):
-<<<<<<< HEAD
-    sigma, scale = lognorm_params(genotype_pars[genotype_map[g]]['dur_dysp']['par1'], genotype_pars[genotype_map[g]]['dur_dysp']['par2'])
-=======
     sigma, scale = lognorm_params(dur_dysp[g]['par1'], dur_dysp[g]['par2'])
->>>>>>> 2054a655
     rv = lognorm(sigma, 0, scale)
     dd = logf2(longx, genotype_pars[genotype_map[g]]['prog_time'], genotype_pars[genotype_map[g]]['prog_rate'])
 
@@ -167,11 +142,7 @@
 all_years = []
 all_genotypes = []
 for g in range(ng):
-<<<<<<< HEAD
-    sigma, scale = lognorm_params(genotype_pars[genotype_map[g]]['dur_dysp']['par1'], genotype_pars[genotype_map[g]]['dur_dysp']['par2'])
-=======
     sigma, scale = lognorm_params(dur_dysp[g]['par1'], dur_dysp[g]['par2'])
->>>>>>> 2054a655
     r = lognorm(sigma, 0, scale)
 
     for year in years:
@@ -199,11 +170,7 @@
 
     ###### Distributions
     for g in range(ng):
-<<<<<<< HEAD
-        sigma, scale = lognorm_params(genotype_pars[genotype_map[g]]['dur_none']['par1'], genotype_pars[genotype_map[g]]['dur_none']['par2'])
-=======
         sigma, scale = lognorm_params(dur_none[g]['par1'], dur_none[g]['par2'])
->>>>>>> 2054a655
         rv = lognorm(sigma, 0, scale)
         ax[0,0].plot(x, rv.pdf(x), color=colors[g], lw=2, label=genotype_map[g].upper())
     ax[0,0].legend()
@@ -229,11 +196,7 @@
     ###### Distributions post-dysplasia
     thisx = np.linspace(0.01, 20, 100)
     for g in range(ng):
-<<<<<<< HEAD
-        sigma, scale = lognorm_params(genotype_pars[genotype_map[g]]['dur_dysp']['par1'], genotype_pars[genotype_map[g]]['dur_dysp']['par2'])
-=======
         sigma, scale = lognorm_params(dur_dysp[g]['par1'], dur_dysp[g]['par2'])
->>>>>>> 2054a655
         rv = lognorm(sigma, 0, scale)
         ax[0,2].plot(thisx, rv.pdf(thisx), color=colors[g], lw=2, label=genotype_map[g].upper())
     ax[0,2].set_xlabel("Duration of dysplasia")
@@ -252,27 +215,12 @@
     n_samples = 10
     for g in range(ng):
         ax[1,0].plot(thisx, logf2(thisx, genotype_pars[genotype_map[g]]['prog_time'], genotype_pars[genotype_map[g]]['prog_rate']), color=colors[g], lw=2, label=genotype_map[g].upper())
-<<<<<<< HEAD
-
         # Plot variation
         for year in range(1, 21):
-=======
-        for year in range(1, 11):
->>>>>>> 2054a655
             mean_peaks = logf2(year, genotype_pars[genotype_map[g]]['prog_time'],
                                genotype_pars[genotype_map[g]]['prog_rate'])
             peaks = np.minimum(1, hpu.sample(dist='lognormal', par1=mean_peaks, par2=0.1, size=n_samples))
             ax[1, 0].plot([year] * n_samples, peaks, color=colors[g], lw=0, marker='o', alpha=0.5)
-<<<<<<< HEAD
-=======
-
-        # if g<2:
-        #     # Plot variation
-        #     for year in range(1,11):
-        #         mean_peaks = logf2(year, genotype_pars[genotype_map[g]]['prog_time'], genotype_pars[genotype_map[g]]['prog_rate'])
-        #         peaks = np.minimum(1, hpu.sample(dist='lognormal', par1=mean_peaks, par2=0.1, size=n_samples))
-        #         ax[1,0].plot([year]*n_samples, peaks, color=colors[g], lw=0, marker='o', alpha=0.5)
->>>>>>> 2054a655
 
     ax[1,0].set_xlabel("Duration of dysplasia")
     ax[1,0].set_ylabel("")
