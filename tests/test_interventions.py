--- conflicted
+++ resolved
@@ -8,6 +8,7 @@
 import sys
 import sciris as sc
 import numpy as np
+import seaborn as sns
 import hpvsim as hpv
 import hpvsim.parameters as hpvpar
 import hpvsim.utils as hpu
@@ -63,19 +64,6 @@
     verbose = .1
     debug = 0
 
-<<<<<<< HEAD
-    # Define parameters
-    pars = {
-        'pop_size': 50e3,
-        'start': 2010,
-        'burnin': 5,
-        'n_years': 30,
-        'genotypes': [hpv16, hpv18],
-        'dt': .2,
-    }
-
-=======
->>>>>>> c654c474
     # Model an intervention to roll out prophylactic vaccination
     vx_prop = 0.5
     def age_subtarget(sim):
@@ -94,17 +82,10 @@
     bivalent_vx_faster = hpv.vaccinate_prob(vaccine='bivalent', label='bivalent, 9-24', timepoints=years,
                                        subtarget=faster_age_subtarget)
 
-<<<<<<< HEAD
-    az = hpv.age_results(
-        timepoints=['2019', '2030'],
-        result_keys=['total_infections']
-    )
-=======
     # sim = hpv.Sim(pars=base_pars, interventions = [bivalent_vx])
     # sim.run()
     # sim.plot()
     # return sim
->>>>>>> c654c474
 
     sim = hpv.Sim(pars=pars, analyzers=[az])
     n_runs = 3
@@ -227,10 +208,11 @@
     pars = {
         'pop_size': n_agents,
         'n_years': 60,
-        'burnin': 25,
-        'start': 1975,
+        'burnin': 30,
+        'start': 1970,
         'genotypes': [hpv16, hpv18],
         'pop_scale' : 25.2e6 / n_agents,
+        'location': 'tanzania',
         'dt': .2,
     }
 
@@ -243,34 +225,32 @@
     cyto_screening = hpv.Screening(primary_screen_test='cytology', treatment='ablative', screen_start_age=30,
                                   screen_stop_age=50, screen_interval=10, timepoints='2010',
                                   prob=screen_prop)
-    # sim = hpv.Sim(pars=pars, interventions = [hpv_screening])
-    # sim.run()
-    # sim.plot()
-    # return sim
-
-    sim = hpv.Sim(pars=pars)
-    n_runs = 1
+
+    az = hpv.age_results(
+        timepoints=['2025', '2030'],
+        result_keys=['total_cin1_prevalence']
+    )
+
+    sim = hpv.Sim(pars=pars, analyzers=[az])
+    n_runs = 3
 
     # Define the scenarios
     scenarios = {
         'no_screening_rsa': {
             'name': 'No screening',
             'pars': {
-                'location': 'south africa'
             }
         },
         'hpv_screening': {
             'name': f'Screen {screen_prop * 100}% of 30-50y women with {hpv_screening.label}',
             'pars': {
                 'interventions': [hpv_screening],
-                'location': 'south africa'
             }
         },
         'cyto_screening': {
             'name': f'Screen {screen_prop * 100}% of 30-50y women with {cyto_screening.label}',
             'pars': {
                 'interventions': [cyto_screening],
-                'location': 'south africa'
             }
         },
     }
@@ -294,9 +274,9 @@
             ],
         }
         scens.plot(to_plot=to_plot)
+        scens.plot_age_results(plot_type=sns.swarmplot)
 
     return scens
-
 
 
 #%% Run as a script
@@ -305,9 +285,9 @@
     # Start timing and optionally enable interactive plotting
     T = sc.tic()
 
-    sim0 = test_dynamic_pars()
-    scens1 = test_vaccinate_prob(do_plot=True)
-    scens2 = test_vaccinate_num(do_plot=True)
+    # sim0 = test_dynamic_pars()
+    # scens1 = test_vaccinate_prob(do_plot=True)
+    # scens2 = test_vaccinate_num(do_plot=True)
     scens3 = test_screening(do_plot=True)
 
     sc.toc(T)
