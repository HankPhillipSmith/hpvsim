{
  "time": {
<<<<<<< HEAD
    "initialize": 0.009,
    "run": 1.526
=======
    "initialize": 0.014,
    "run": 2.023
>>>>>>> 13b4964c
  },
  "parameters": {
    "n_agents": 20000,
    "n_genotypes": 2,
    "n_years": 40
  },
<<<<<<< HEAD
  "cpu_performance": 0.31820330416733045
=======
  "cpu_performance": 0.32206338725898953
>>>>>>> 13b4964c
}<|MERGE_RESOLUTION|>--- conflicted
+++ resolved
@@ -1,21 +1,12 @@
 {
   "time": {
-<<<<<<< HEAD
-    "initialize": 0.009,
-    "run": 1.526
-=======
     "initialize": 0.014,
     "run": 2.023
->>>>>>> 13b4964c
   },
   "parameters": {
     "n_agents": 20000,
     "n_genotypes": 2,
     "n_years": 40
   },
-<<<<<<< HEAD
-  "cpu_performance": 0.31820330416733045
-=======
   "cpu_performance": 0.32206338725898953
->>>>>>> 13b4964c
 }