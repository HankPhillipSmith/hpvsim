--- conflicted
+++ resolved
@@ -1,12 +1,7 @@
 {
   "time": {
-<<<<<<< HEAD
-    "initialize": 0.014,
-    "run": 2.242
-=======
     "initialize": 0.019,
     "run": 3.096
->>>>>>> ceae0a0f
   },
   "parameters": {
     "n_agents": 10000,
@@ -15,9 +10,5 @@
     "n_interventions": 7,
     "n_analyzers": 0
   },
-<<<<<<< HEAD
-  "cpu_performance": 0.603100559860535
-=======
   "cpu_performance": 0.25276149425257344
->>>>>>> ceae0a0f
 }