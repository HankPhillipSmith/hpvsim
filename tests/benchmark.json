--- conflicted
+++ resolved
@@ -1,12 +1,7 @@
 {
   "time": {
-<<<<<<< HEAD
-    "initialize": 0.007,
-    "run": 0.642
-=======
     "initialize": 0.009,
     "run": 1.878
->>>>>>> 24b6c535
   },
   "parameters": {
     "n_agents": 10000,
@@ -15,9 +10,5 @@
     "n_interventions": 7,
     "n_analyzers": 0
   },
-<<<<<<< HEAD
-  "cpu_performance": 0.34888509649347543
-=======
   "cpu_performance": 0.29977442947471683
->>>>>>> 24b6c535
 }