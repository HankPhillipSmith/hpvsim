{
  "time": {
<<<<<<< HEAD
    "initialize": 0.014,
    "run": 2.052
=======
    "initialize": 0.012,
    "run": 1.467
>>>>>>> c144358d
  },
  "parameters": {
    "n_agents": 20000,
    "n_genotypes": 2,
    "n_years": 40
  },
<<<<<<< HEAD
  "cpu_performance": 0.9683884406244703
=======
  "cpu_performance": 0.37084690286518396
>>>>>>> c144358d
}<|MERGE_RESOLUTION|>--- conflicted
+++ resolved
@@ -1,21 +1,12 @@
 {
   "time": {
-<<<<<<< HEAD
     "initialize": 0.014,
     "run": 2.052
-=======
-    "initialize": 0.012,
-    "run": 1.467
->>>>>>> c144358d
   },
   "parameters": {
     "n_agents": 20000,
     "n_genotypes": 2,
     "n_years": 40
   },
-<<<<<<< HEAD
   "cpu_performance": 0.9683884406244703
-=======
-  "cpu_performance": 0.37084690286518396
->>>>>>> c144358d
 }