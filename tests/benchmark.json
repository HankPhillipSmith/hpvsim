--- conflicted
+++ resolved
@@ -1,12 +1,7 @@
 {
   "time": {
-<<<<<<< HEAD
     "initialize": 0.013,
     "run": 2.203
-=======
-    "initialize": 0.011,
-    "run": 1.879
->>>>>>> 3802a97e
   },
   "parameters": {
     "n_agents": 10000,
@@ -15,9 +10,5 @@
     "n_interventions": 7,
     "n_analyzers": 0
   },
-<<<<<<< HEAD
   "cpu_performance": 0.8845636207722545
-=======
-  "cpu_performance": 0.6173527601117257
->>>>>>> 3802a97e
 }